--- conflicted
+++ resolved
@@ -41,11 +41,7 @@
     @sms: number of SMs to use for the kernel (can usually be left as auto -1)
     @max_par: maximum number of batch 64 problems to solve in parallel for large input sizes
     """
-<<<<<<< HEAD
-    marlin_cuda.mul(A, B, C, s, workspace, thread_k, thread_n, sms, max_par)
-=======
-    autogptq_marlin_cuda.mul(A, B, C, s, workspace, thread_k, thread_n, sms)
->>>>>>> 682ceb05
+    autogptq_marlin_cuda.mul(A, B, C, s, workspace, thread_k, thread_n, sms, max_par)
 
 
 # Precompute permutations for Marlin weight and scale shuffling 
