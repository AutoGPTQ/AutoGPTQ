--- conflicted
+++ resolved
@@ -1,19 +1,13 @@
 from packaging.version import parse as parse_version
 
 from torch import device
-
-from ..utils.import_utils import compare_transformers_version
+from transformers import __version__ as transformers_version
 
 CPU = device("cpu")
 CUDA_0 = device("cuda:0")
 
-<<<<<<< HEAD
-SUPPORTED_MODELS = ["bloom", "gptj", "gpt2", "gpt_neox", "opt", "moss", "mpt"]
-if parse_version(transformers_version) >= parse_version("v4.28.0"):
-=======
-SUPPORTED_MODELS = ["bloom", "gptj", "gpt2", "gpt_neox", "opt", "moss", "gpt_bigcode", "codegen", "RefinedWebModel", "RefinedWeb"]
+SUPPORTED_MODELS = ["bloom", "gptj", "gpt2", "gpt_neox", "opt", "moss", "gpt_bigcode", "codegen", "RefinedWebModel", "RefinedWeb", "mpt"]
 if compare_transformers_version("v4.28.0", op="ge"):
->>>>>>> 72067054
     SUPPORTED_MODELS.append("llama")
 
 __all__ = ["CPU", "CUDA_0", "SUPPORTED_MODELS"]