--- conflicted
+++ resolved
@@ -21,12 +21,9 @@
     "internlm",
     "qwen",
     "xverse",
-<<<<<<< HEAD
-    "mpt",
-=======
     "deci",
     "stablelm_epoch",
->>>>>>> 9fd7a6c2
+    "mpt",
 ]
 if compare_transformers_version("v4.28.0", op="ge"):
     SUPPORTED_MODELS.append("llama")
