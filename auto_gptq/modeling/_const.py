--- conflicted
+++ resolved
@@ -20,11 +20,8 @@
     "RefinedWeb",
     "baichuan",
     "internlm",
-<<<<<<< HEAD
+    "qwen",
     "mpt",
-=======
-    "qwen",
->>>>>>> 51c043c6
 ]
 if compare_transformers_version("v4.28.0", op="ge"):
     SUPPORTED_MODELS.append("llama")
