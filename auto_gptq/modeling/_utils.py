--- conflicted
+++ resolved
@@ -760,7 +760,6 @@
     return False, resolved_archive_file, true_model_basename
 
 
-<<<<<<< HEAD
 # generate inside layer modules for MoE models with massive experts
 def get_moe_inside_layer_modules(inside_layer_modules, num_experts):
     new_inside_layer_modules = []
@@ -776,8 +775,6 @@
     return new_inside_layer_modules
 
 
-=======
->>>>>>> 82070a16
 __all__ = [
     "get_device",
     "move_to_device",
