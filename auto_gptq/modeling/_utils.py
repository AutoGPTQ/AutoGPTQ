--- conflicted
+++ resolved
@@ -121,82 +121,6 @@
             use_qigen=use_qigen
         )
 
-<<<<<<< HEAD
-@torch.no_grad()
-def convert_to_marlin(model, model_quantlinear, quantization_config, repack: bool):
-    """
-    Converts GPTQ-packed weights to the Marlin format. This assumes that the model already meets Marlin kernel constraints.
-
-    Arguments:
-        repack (`bool`):
-            Whether to repack the qweights from `model` into the Marlin's QuantLinear layers.
-    """
-    if repack:
-        message = "Repacking weights to be compatible with Marlin kernel..."
-    else:
-        message = "Overriding QuantLinear layers to use Marlin's QuantLinear..."
-
-    for name, module in tqdm(model.named_modules(), desc=message, total=len(list(model.named_modules()))):
-        if not isinstance(module, model_quantlinear):
-            continue
-
-        if module.bias is not None:
-            bias = module.bias
-        else:
-            bias = None
-
-        parent_name = ".".join(name.split(".")[:-1])
-        layer_name = name[len(parent_name) + 1:]
-
-        # Dequantize the weight.
-        if repack:
-            dequantized_weight, dequantized_qzeros = dequantize_weight(module)
-            dequantized_weight = dequantized_weight.to(torch.float16)
-
-            if not torch.all(dequantized_qzeros == 8):
-                raise ValueError(f"Marlin kernel is compatible only with checkpoints using symetric quantization. Found non-symmetric quantization for the weight {name}.")
-
-            linear_module = nn.Linear(
-                in_features=dequantized_weight.shape[1],
-                out_features=dequantized_weight.shape[0],
-                bias=bias is not None,
-                dtype=torch.float16,
-                device="cuda"
-            )
-            linear_module.weight.data.copy_(dequantized_weight)
-
-            if bias is not None:
-                linear_module.bias.data.copy_(bias)
-        else:
-            linear_module = nn.Linear(module.infeatures, module.outfeatures, bias=bias is not None, dtype=torch.float16, device="cuda")
-
-        # Create new linear method and copy to model.
-        new_module = MarlinQuantLinear(
-            bits=4,
-            group_size=module.group_size,
-            infeatures=linear_module.in_features,
-            outfeatures=linear_module.out_features,
-            bias=bias is not None,
-            trainable=False,
-        )
-
-        if repack:
-            new_module.pack(linear_module, scales=copy.deepcopy(module.scales.data.t()).to("cuda"))
-
-        # Save to parent.
-        parent_module = model.get_submodule(parent_name)
-        setattr(parent_module, layer_name, new_module)
-
-        # Free cuda memory.
-        del module
-        if repack:
-            del dequantized_weight
-        torch.cuda.empty_cache()
-        gc.collect()
-    return model
-
-=======
->>>>>>> 682ceb05
 def preprocess_checkpoint_qigen(
     module,
     names,
@@ -651,4 +575,5 @@
     "check_and_get_model_type",
     "simple_dispatch_model",
     "make_sure_no_tensor_in_meta_device",
+    "convert_to_marlin",
 ]