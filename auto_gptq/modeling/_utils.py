--- conflicted
+++ resolved
@@ -129,24 +129,8 @@
                     weight_dtype=submodule.weight.dtype,
                 )
             new_layer.device = ori_layer_device
-<<<<<<< HEAD
-            setattr(module, attr, new_layer.to(ori_layer_device))
-    for name1, child in module.named_children():
-        make_quant(
-            child,
-            names,
-            bits,
-            group_size,
-            name + "." + name1 if name != "" else name1,
-            use_triton=use_triton,
-            use_cuda_fp16=use_cuda_fp16,
-            desc_act=desc_act,
-            trainable=trainable,
-            disable_exllama=disable_exllama,
-            disable_exllamav2=disable_exllamav2,
-            use_qigen=use_qigen,
-        )
-
+            recurse_setattr(module, name, new_layer.to(ori_layer_device))
+            
 def convert_new_checkpoint_format(
     model,
     to_new_format,
@@ -195,9 +179,6 @@
                     else:
                         raise NotImplementedError("Only 2,3,4,8 bits are supported.")
     return model
-=======
-            recurse_setattr(module, name, new_layer.to(ori_layer_device))
->>>>>>> 896d8204
 
 def preprocess_checkpoint_qigen(
     module,
