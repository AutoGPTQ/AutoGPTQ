import copy
import logging
import os
from os.path import isdir, join
from typing import Dict, List, Optional, Union

import accelerate
import torch
import torch.nn as nn
import transformers
from accelerate.hooks import remove_hook_from_module
from safetensors import safe_open
from safetensors.torch import load_file as safe_load
from safetensors.torch import save_file as safe_save
from tqdm import tqdm
from transformers import AutoConfig, AutoModelForCausalLM, PreTrainedModel
from transformers.modeling_utils import no_init_weights
from transformers.utils.generic import ContextManagers
from transformers.utils.hub import (
    CommitOperationAdd,
    PushToHubMixin,
    create_commit,
    create_repo,
)

from ..nn_modules._fused_base import FusedBaseAttentionModule, FusedBaseMLPModule
from ..nn_modules.qlinear import GeneralQuantLinear
from ..quantization import GPTQ, BaseQuantizeConfig
from ..quantization.config import (
    CHECKPOINT_FORMAT,
    CHECKPOINT_FORMAT_FIELD,
    QUANT_METHOD_FIELD,
    QUANTIZE_BLACK_LIST,
)
from ..utils.accelerate_utils import load_checkpoint_in_model
from ..utils.data_utils import collate_data
from ..utils.import_utils import (
    AUTOGPTQ_CUDA_AVAILABLE,
    EXLLAMA_KERNELS_AVAILABLE,
    EXLLAMAV2_KERNELS_AVAILABLE,
    MARLIN_AVAILABLE,
    QIGEN_AVAILABLE,
    TRITON_AVAILABLE,
    dynamically_import_QuantLinear,
)
from ..utils.marlin_utils import (
    _validate_marlin_compatibility,
    _validate_marlin_device_support,
    prepare_model_for_marlin_load,
)
from ._const import CPU, CUDA_0, SUPPORTED_MODELS
from ._utils import (
    autogptq_post_init,
    find_layers,
    get_checkpoints,
    get_device,
    get_module_by_name_prefix,
    get_module_by_name_suffix,
    make_quant,
    make_sure_no_tensor_in_meta_device,
    move_to_device,
    pack_from_tensors,
    pack_model,
    preprocess_checkpoint_qigen,
    simple_dispatch_model,
    unpack_awq,
    convert_new_checkpoint_format,
)


logger = logging.getLogger(__name__)
handler = logging.StreamHandler()
formatter = logging.Formatter("%(levelname)s - %(message)s")
handler.setFormatter(formatter)
logger.propagate = False
logger.addHandler(handler)
logger.setLevel(logging.INFO)

<<<<<<< HEAD

def nested_move_to_device(v, device):
    if isinstance(v, torch.Tensor):
        return move_to_device(v, device)
    elif isinstance(v, (list, tuple)):
        return type(v)([nested_move_to_device(e, device) for e in v])
    else:
        return v
=======
SYNONYMS = {
    "w_bit": "bits",
    "q_group_size": "group_size",
}


@dataclass
class BaseQuantizeConfig(PushToHubMixin):
    bits: int = field(default=4, metadata={"choices": [2, 3, 4, 8]})
    group_size: int = field(default=-1)
    damp_percent: float = field(default=0.01)
    desc_act: bool = field(default=True)
    static_groups: bool = field(default=False)
    sym: bool = field(default=True)
    true_sequential: bool = field(default=True)
    is_marlin_format: bool = field(default=False)
    model_name_or_path: Optional[str] = field(default=None)
    model_file_base_name: Optional[str] = field(default=None)
    awq_gemm_checkpoint: Optional[bool] = field(default=False)
    new_checkpoint_format: Optional[bool] = field(default=False)

    def __post_init__(self):
        fields_info = fields(self)

        if self.bits not in fields_info[0].metadata["choices"]:
            raise ValueError(f"only support quantize to {fields_info[0].metadata['choices']} bits.")
        if self.group_size != -1 and self.group_size <= 0:
            raise ValueError("unless equal to -1, group_size must greater then 0.")
        if not (0 < self.damp_percent < 1):
            raise ValueError("damp_percent must between 0 and 1.")
        if self.sym == False:
            self.new_checkpoint_format = True
            logger.warning("sym is False, will use new_checkpoint_format. because sym=False is not supported in old checkpoint format.")

    def save_pretrained(self, save_dir: str, **kwargs):
        with open(join(save_dir, "quantize_config.json"), "w", encoding="utf-8") as f:
            json.dump(self.to_dict(), f, indent=2)

    @classmethod
    def from_pretrained(cls, save_dir: str, **kwargs):
        # Parameters related to loading from Hugging Face Hub
        cache_dir = kwargs.pop("cache_dir", None)
        force_download = kwargs.pop("force_download", False)
        resume_download = kwargs.pop("resume_download", False)
        proxies = kwargs.pop("proxies", None)
        local_files_only = kwargs.pop("local_files_only", False)
        use_auth_token = kwargs.pop("use_auth_token", None)
        revision = kwargs.pop("revision", None)
        subfolder = kwargs.pop("subfolder", None)
        commit_hash = kwargs.pop("_commit_hash", None)

        transformers_config = False
        for quantize_config_filename in [
            "quantize_config.json",
            "quant_config.json",
            "config.json",
        ]:
            if os.path.isdir(save_dir):  # Local
                resolved_config_file = join(save_dir, quantize_config_filename)
            else:  # Remote
                resolved_config_file = cached_file(
                    save_dir,
                    quantize_config_filename,
                    cache_dir=cache_dir,
                    force_download=force_download,
                    resume_download=resume_download,
                    proxies=proxies,
                    use_auth_token=use_auth_token,
                    revision=revision,
                    local_files_only=local_files_only,
                    subfolder=subfolder,
                    _raise_exceptions_for_missing_entries=False,
                    _raise_exceptions_for_connection_errors=False,
                    _commit_hash=commit_hash,
                )
            if resolved_config_file is not None:
                if quantize_config_filename == "config.json":
                    transformers_config = True
                break

        if resolved_config_file is None:
            raise ValueError(
                "No quantize_config.json, quant_config.json or config.json file was found in the model repository."
            )

        field_names = [field.name for field in fields(cls)]
        with open(resolved_config_file, "r", encoding="utf-8") as f:
            args_from_json = json.load(f)

            if transformers_config:
                args_from_json = args_from_json["quantization_config"]

            filtered_args = {"awq_gemm_checkpoint": False}
            for key, val in args_from_json.items():
                if key == "version" and val == "GEMM":
                    filtered_args["awq_gemm_checkpoint"] = True
                elif key in field_names:
                    filtered_args[key] = val
                elif key in SYNONYMS and SYNONYMS[key] in field_names:
                    filtered_args[SYNONYMS[key]] = val
                else:
                    logger.warning(f"ignoring unknown parameter in {quantize_config_filename}: {key}.")

            if filtered_args["awq_gemm_checkpoint"]:
                # AWQ does not reorder the rows.
                filtered_args["desc_act"] = False

            if "sym" not in args_from_json:
                logger.warning(
                    f"The quantization configuration {quantize_config_filename} does not contain an entry `sym` (symetric quantization). This may result in silent errors."
                )

            return cls(**filtered_args)

    def to_dict(self):
        return {
            "bits": self.bits,
            "group_size": self.group_size,
            "damp_percent": self.damp_percent,
            "desc_act": self.desc_act,
            "static_groups": self.static_groups,
            "sym": self.sym,
            "true_sequential": self.true_sequential,
            "model_name_or_path": self.model_name_or_path,
            "model_file_base_name": self.model_file_base_name,
            "is_marlin_format": self.is_marlin_format,
            "quant_method": "gptq",
            "new_checkpoint_format": self.new_checkpoint_format,
        }
>>>>>>> 15ecb0f8


class BaseGPTQForCausalLM(nn.Module, PushToHubMixin):
    layer_type: str = None
    layers_block_name: str = None
    outside_layer_modules: List[str] = None
    inside_layer_modules: List[List[str]] = None
    lm_head_name: str = "lm_head"

    fused_attn_module_type: Optional[FusedBaseAttentionModule] = None
    fused_mlp_module_type: Optional[FusedBaseMLPModule] = None

    def __init__(
        self,
        model: PreTrainedModel,
        quantized: bool,
        quantize_config: BaseQuantizeConfig,
        is_triton_backend: bool = False,
        injected_fused_attention: bool = False,
        injected_fused_mlp: bool = False,
        trainable: bool = False,
        kerenl_backend_type: Optional[str] = None,
        now_format: Optional = None,
    ):
        super().__init__()

        self.model = model
        self.model_type = self.model.config.model_type
        self._quantized = quantized
        self.quantize_config = quantize_config
        self.config = self.model.config

        self.is_triton_backend = is_triton_backend
        self.injected_fused_attention = injected_fused_attention
        self.injected_fused_mlp = injected_fused_mlp
        self.trainable = trainable
        self.kerenl_backend_type = kerenl_backend_type
        self.now_format = now_format

    @property
    def quantized(self):
        return self._quantized

    @property
    def hf_device_map(self):
        return getattr(self.model, "hf_device_map", None)

    def _prepare_examples_for_quantization(
        self,
        examples: List[Dict[str, Union[List[int], torch.LongTensor]]],
        batch_size: int = 1,
    ):
        def _convert_tensor_to_list(tensor):
            if isinstance(tensor, torch.Tensor):
                if len(tensor.shape) == 1:
                    tensor = tensor.unsqueeze(0)
                tensor = tensor.long()
                return tensor.cpu().numpy().tolist()
            return [tensor]

        new_examples = []
        for example in examples:
            input_ids = _convert_tensor_to_list(example["input_ids"])
            attention_mask = _convert_tensor_to_list(example["attention_mask"])
            if "labels" in example:
                labels = _convert_tensor_to_list(example["labels"])
            elif "label" in example:
                labels = _convert_tensor_to_list(example["label"])
            elif "label_ids" in example:
                labels = _convert_tensor_to_list(example["label_ids"])
            else:
                labels = copy.deepcopy(input_ids)
            new_examples.append(
                {
                    "input_ids": input_ids,
                    "attention_mask": attention_mask,
                    "labels": labels,
                }
            )
        pad_token_id = self.config.pad_token_id
        if not pad_token_id:
            pad_token_id = self.config.eos_token_id

        new_examples = [
            collate_data(new_examples[start : start + batch_size], pad_token_id)
            for start in range(0, len(new_examples), batch_size)
        ]
        for new_example in new_examples:
            del new_example["labels"]

        return new_examples

    @torch.inference_mode()
    def quantize(
        self,
        examples: List[Dict[str, Union[List[int], torch.LongTensor]]],
        batch_size: int = 1,
        use_triton: bool = False,
        use_cuda_fp16: bool = True,
        autotune_warmup_after_quantized: bool = False,
        cache_examples_on_gpu: bool = True,
    ):
        if self.quantized:
            raise EnvironmentError("can't execute quantize because the model is quantized.")

        if self.quantize_config.quant_method in QUANTIZE_BLACK_LIST:
            raise ValueError(f"Unsupported quantization operation for quant method: {self.quantize_config.quant_method}")

        if use_triton and not TRITON_AVAILABLE:
            logger.warning("triton is not installed, reset use_triton to False")
            use_triton = False

        device_map = self.hf_device_map
        if device_map:
            for name, device in device_map.items():
                if device == "cpu":
                    logger.info(f"truly offloading {name} to cpu with hook.")
                    module = get_module_by_name_suffix(self.model, name)
                    remove_hook_from_module(module, recurse=True)
                    accelerate.cpu_offload_with_hook(module, CUDA_0)

        layer_inputs = []
        attention_masks = []
        position_ids = []
        layer_input_kwargs = []
        layer_outputs = []

        examples = self._prepare_examples_for_quantization(examples, batch_size)

        forward_pass_use_cache = self.model.config.use_cache
        self.model.config.use_cache = False

        num_batches = len(examples)
        layers = get_module_by_name_prefix(self.model, self.layers_block_name)

        cur_layer_device = get_device(layers[0])
        data_device = cur_layer_device if cache_examples_on_gpu else CPU
        def store_input_hook(_, args, kwargs):
            # Positional arguments.
            layer_input = []
            for inp in args:
                layer_input.append(move_to_device(inp, data_device))
            layer_inputs.append(layer_input)

            # Keyword arguments.
            if kwargs["attention_mask"] is not None:
                attention_masks.append(kwargs["attention_mask"].to(data_device))
            else:
                attention_masks.append(None)

            pos_ids = kwargs.get("position_ids", None)
            if pos_ids is not None:
                position_ids.append(move_to_device(pos_ids, data_device))
            one_kwargs = {}
            for (
                k,
                v,
            ) in kwargs.items():  # make sure other arguments also be captured
                if k not in ["hidden_states", "attention_mask", "position_ids"]:
                    one_kwargs[k] = nested_move_to_device(v, data_device)
            layer_input_kwargs.append(one_kwargs)
            raise ValueError

        force_layer_back_to_cpu = False
        if get_device(layers[0]) == CPU:
            layers[0] = layers[0].to(CUDA_0)
            force_layer_back_to_cpu = True

        ori_outside_layer_module_devices = {}
        for module_name in self.outside_layer_modules:
            module = get_module_by_name_prefix(self.model, module_name)

            if module is None:
                continue

            ori_outside_layer_module_devices[module_name] = get_device(module)
            if module is not None:
                move_to_device(module, cur_layer_device)

        # TODO: make this optional, backporting https://github.com/huggingface/optimum/blob/main/optimum/gptq/quantizer.py
        handle = layers[0].register_forward_pre_hook(store_input_hook, with_kwargs=True)
        for example in examples:
            for k, v in example.items():
                if len(v.shape) == 1:
                    v = v.unsqueeze(0)
                example[k] = move_to_device(v, cur_layer_device)
            try:
                self.model(**example)
            except ValueError:
                pass
        handle.remove()

        move_to_device(layers[0], CPU if force_layer_back_to_cpu else cur_layer_device)
        for module_name in self.outside_layer_modules:
            module = get_module_by_name_prefix(self.model, module_name)
            if module is not None:
                move_to_device(module, ori_outside_layer_module_devices[module_name])

        torch.cuda.empty_cache()

        inside_layer_modules = self.inside_layer_modules
        if not self.quantize_config.true_sequential:
            inside_layer_modules = [sum(inside_layer_modules, [])]
        quantizers = {}
        for i in range(len(layers)):
            logger.info(f"Start quantizing layer {i + 1}/{len(layers)}")
            layer = layers[i]
            force_layer_back_to_cpu = False
            if get_device(layer) == CPU:
                move_to_device(layer, CUDA_0)
                force_layer_back_to_cpu = True
            cur_layer_device = get_device(layer)

            full = find_layers(layer)
            for names in inside_layer_modules:
                subset = {n: full[n] for n in names if n in full}
                gptq = {}
                for name in subset:
                    gptq[name] = GPTQ(subset[name])
                    gptq[name].quantizer.configure(
                        self.quantize_config.bits,
                        perchannel=True,
                        sym=self.quantize_config.sym,
                        mse=False,
                    )

                def add_batch(name):
                    def tmp(_, inp, out):
                        # gptq is mutable.
                        gptq[name].add_batch(inp[0].data, out.data)  # noqa: F821

                    return tmp

                handles = []
                for name in subset:
                    handles.append(subset[name].register_forward_hook(add_batch(name)))
                for j in range(num_batches):
                    layer_input = []
                    for k, layer_inp in enumerate(layer_inputs[j]):
                        layer_input.append(move_to_device(layer_inp, cur_layer_device))

                    layer_attention_mask = move_to_device(attention_masks[j], cur_layer_device)
                    additional_layer_inputs = {"attention_mask": layer_attention_mask}
                    layer_position_ids = (
                        None if not position_ids else move_to_device(position_ids[j], cur_layer_device)
                    )
                    if layer_position_ids is not None:
                        additional_layer_inputs["position_ids"] = layer_position_ids
                    for k, v in layer_input_kwargs[j].items():
                        additional_layer_inputs[k] = nested_move_to_device(v, cur_layer_device)
                    layer(*layer_input, **additional_layer_inputs)
                for h in handles:
                    h.remove()

                for name in subset:
                    logger.info(f"Quantizing {name} in layer {i + 1}/{len(layers)}...")
                    scale, zero, g_idx = gptq[name].fasterquant(
                        percdamp=self.quantize_config.damp_percent,
                        group_size=self.quantize_config.group_size,
                        actorder=self.quantize_config.desc_act,
                        static_groups=self.quantize_config.static_groups,
                    )
                    quantizers[f"{self.layers_block_name}.{i}.{name}"] = (
                        gptq[name].quantizer.to(CPU if force_layer_back_to_cpu else cur_layer_device),
                        move_to_device(scale, CPU if force_layer_back_to_cpu else cur_layer_device),
                        move_to_device(zero, CPU if force_layer_back_to_cpu else cur_layer_device),
                        move_to_device(g_idx, CPU if force_layer_back_to_cpu else cur_layer_device),
                    )
                    gptq[name].free()

            for j in range(num_batches):
                layer_input = []
                for k, layer_inp in enumerate(layer_inputs[j]):
                    layer_input.append(move_to_device(layer_inp, cur_layer_device))

                layer_attention_mask = move_to_device(attention_masks[j], cur_layer_device)
                additional_layer_inputs = {"attention_mask": layer_attention_mask}
                layer_position_ids = None if not position_ids else move_to_device(position_ids[j], cur_layer_device)
                if layer_position_ids is not None:
                    additional_layer_inputs["position_ids"] = layer_position_ids
                for k, v in layer_input_kwargs[j].items():
                    additional_layer_inputs[k] = nested_move_to_device(v, cur_layer_device)
                layer_output = move_to_device(
                    layer(*layer_input, **additional_layer_inputs)[0],
                    cur_layer_device if cache_examples_on_gpu else CPU,
                )
                layer_outputs.append([layer_output])

            layers[i] = move_to_device(layer, CPU if force_layer_back_to_cpu else cur_layer_device)
            del layer
            del gptq
            del layer_inputs
            layer_inputs, layer_outputs = layer_outputs, []  # TODO: is it really OK to cache only the first positional argument?
            torch.cuda.empty_cache()

        self.kerenl_backend_type = pack_model(
            model=self.model,
            quantizers=quantizers,
            bits=self.quantize_config.bits,
            group_size=self.quantize_config.group_size,
            use_triton=use_triton,
            use_cuda_fp16=use_cuda_fp16,
            desc_act=self.quantize_config.desc_act,
            warmup_triton=autotune_warmup_after_quantized,
            force_layer_back_to_cpu=force_layer_back_to_cpu,
            use_marlin=self.quantize_config.checkpoint_format == CHECKPOINT_FORMAT.MARLIN,
        )

        if device_map:
            self.model = remove_hook_from_module(self.model, recurse=True)
            self.model = simple_dispatch_model(self.model, device_map)
        self.model.config.use_cache = forward_pass_use_cache

        self._quantized = True
        self.now_format = "new"

        torch.cuda.empty_cache()

    @property
    def device(self):
        if not self.hf_device_map:
            return self.model.device
        else:
            device = [d for d in self.hf_device_map.values() if d not in {"disk"}][0]
            return torch.device(device)

    def to(self, device: Union[str, torch.device]):
        self.model.to(device)
        return self
    def forward(self, *args, **kwargs):
        if self.now_format == "old":
            self.model = convert_new_checkpoint_format(
                self.model,
                True,
                self.quantize_config,
                self.kerenl_backend_type
            )
            self.now_format = "new"
        return self.model(*args, **kwargs)

    def generate(self, **kwargs):
        """shortcut for model.generate"""
        if self.now_format == "old":
            self.model = convert_new_checkpoint_format(
                self.model,
                True,
                self.quantize_config,
                self.kerenl_backend_type
            )
            self.now_format = "new"
        with torch.inference_mode(), torch.amp.autocast(device_type=self.device.type):
            return self.model.generate(**kwargs)

    def prepare_inputs_for_generation(self, *args, **kwargs):
        """shortcut for model.prepare_inputs_for_generation"""
        if self.now_format == "old":
            self.model = convert_new_checkpoint_format(
                self.model,
                True,
                self.quantize_config,
                self.kerenl_backend_type
            )
            self.now_format = "new"
        return self.model.prepare_inputs_for_generation(*args, **kwargs)

    def push_to_hub(
        self,
        repo_id: str,
        save_dir: Optional[str] = None,
        use_safetensors: Optional[bool] = True,
        safetensors_metadata: Optional[Dict[str, str]] = None,
        commit_message: Optional[str] = "Upload of AutoGPTQ quantized model",
        use_auth_token: Optional[Union[bool, str]] = None,
        private: Optional[bool] = None,
        token: Optional[Union[bool, str]] = None,
        create_pr: Optional[bool] = False,
    ) -> str:
        """
        Upload the model to the Hugging Face Hub.

        Parameters:
            repo_id (`str`):
                The name of the repository you want to push your tool to. It should contain your organization name when
                pushing to a given organization.
            save_dir (`str`, *optional*):
                The name of the local folder to save the model to.
                If the model has already been saved, this parameter can be omitted.
            use_safetensors (`bool`, *optional*):
                Save the model using `safetensors`.
                If the model has already been saved, this parameter can be omitted.
            safetensors_metadata: (`dict`, *optional*, defaults to `None`):
                Pass optional metadata dictionary to be saved in the `safetensors` model file(s).
                Metadata is optional and is purely for informational purposes. It does not affect inference.
                If `None`, no metadata will be saved.
            commit_message (`str`, *optional*, defaults to `"Upload tool"`):
                Message to commit while pushing.
            use_auth_token (`bool` or `str`, *optional*):
                The token to use as HTTP bearer authorization for remote files. If `True`, will use the token generated
                when running `huggingface-cli login` (stored in `~/.huggingface`). Will default to `True` if `repo_url`
                is not specified.
            private (`bool`, *optional*):
                Whether or not the repository created should be private.
            token (`bool` or `str`, *optional*):
                The token to use as HTTP bearer authorization for remote files. If unset, will use the token generated
                when running `huggingface-cli login` (stored in `~/.huggingface`).
            create_pr (`bool`, *optional*, defaults to `False`):
                Whether or not to create a PR with the uploaded files or directly commit.
        """
        if (
            self.quantize_config.model_name_or_path is None or not isdir(self.quantize_config.model_name_or_path)
        ) and save_dir is None:
            raise ValueError(
                "Quantized model should be saved first, or you can provide save_dir to make sure model is saved to local disk before uploading."
            )

        if save_dir is not None:
            logger.info(f"Saving model to {save_dir}")
            self.save_quantized(save_dir, use_safetensors, safetensors_metadata)

        repo_url = create_repo(
            repo_id=repo_id,
            token=token,
            private=private,
            exist_ok=True,
            repo_type="model",
        )
        repo_id = repo_url.repo_id

        if self.quantize_config.model_name_or_path is not None:
            work_dir = self.quantize_config.model_name_or_path
            operations = [
                CommitOperationAdd(path_or_fileobj=join(work_dir, f), path_in_repo=f) for f in os.listdir(work_dir)
            ]
            logger.info(f"Uploading the following files to {repo_id}: {','.join(os.listdir(work_dir))}")
            return create_commit(
                repo_id=repo_id,
                operations=operations,
                commit_message=commit_message,
                token=use_auth_token,
                create_pr=create_pr,
                repo_type="model",
            )

    def save_quantized(
        self,
        save_dir: str,
        use_safetensors: bool = True,
        safetensors_metadata: Optional[Dict[str, str]] = None,
    ):
        """save quantized model and configs to local disk"""
        os.makedirs(save_dir, exist_ok=True)

        if not self.quantized:
            raise EnvironmentError("can only save quantized model, please execute .quantize first.")
        if self.quantize_config.new_checkpoint_format:
            logger.warning("New checkpoint format is enabled, the saved model is not supported by older versions of AutoGPTQ(<= 0.7.0).")

        if not self.quantize_config.new_checkpoint_format and self.now_format == "new":
            self.model = convert_new_checkpoint_format(
                self.model,
                False,
                self.quantize_config,
                self.kerenl_backend_type
            )
            self.now_format = "old"

        self.model.to(CPU)

        model_base_name = (
            self.quantize_config.model_file_base_name
            or f"gptq_model-{self.quantize_config.bits}bit-{self.quantize_config.group_size}g"
        )
        if use_safetensors:
            model_save_name = model_base_name + ".safetensors"
            state_dict = self.model.state_dict()
            state_dict = {k: v.clone().contiguous() for k, v in state_dict.items()}
            if safetensors_metadata is None:
                safetensors_metadata = {}
            elif not isinstance(safetensors_metadata, dict):
                raise TypeError("safetensors_metadata must be a dictionary.")
            else:
                logger.debug(f"Received safetensors_metadata: {safetensors_metadata}")
                new_safetensors_metadata = {}
                converted_keys = False
                for key, value in safetensors_metadata.items():
                    if not isinstance(key, str) or not isinstance(value, str):
                        converted_keys = True
                        try:
                            new_key = str(key)
                            new_value = str(value)
                        except Exception as e:
                            raise TypeError(
                                f"safetensors_metadata: both keys and values must be strings and an error occured when trying to convert them: {e}"
                            )
                        if new_key in new_safetensors_metadata:
                            logger.warning(
                                f"After converting safetensors_metadata keys to strings, the key '{new_key}' is duplicated. Ensure that all your metadata keys are strings to avoid overwriting."
                            )
                        new_safetensors_metadata[new_key] = new_value
                safetensors_metadata = new_safetensors_metadata
                if converted_keys:
                    logger.debug(
                        f"One or more safetensors_metadata keys or values had to be converted to str(). Final safetensors_metadata: {safetensors_metadata}"
                    )

            # Format is required to enable Accelerate to load the metadata
            # otherwise it raises an OSError
            safetensors_metadata["format"] = "pt"

            # Store the quantization configuration as safetensors metadata
            from auto_gptq import __version__

            safetensors_metadata["auto_gptq_version"] = str(__version__)
            safetensors_metadata["gptq_bits"] = str(self.quantize_config.bits)
            safetensors_metadata["gptq_group_size"] = str(self.quantize_config.group_size)
            safetensors_metadata["gptq_desc_act"] = str(self.quantize_config.desc_act)
            safetensors_metadata["gptq_damp_percent"] = str(self.quantize_config.damp_percent)
            safetensors_metadata["gptq_" + CHECKPOINT_FORMAT_FIELD] = self.quantize_config.checkpoint_format
            safetensors_metadata["gptq_" + QUANT_METHOD_FIELD] = self.quantize_config.quant_method

            safe_save(state_dict, join(save_dir, model_save_name), safetensors_metadata)
        else:
            model_save_name = model_base_name + ".bin"
            torch.save(self.model.state_dict(), join(save_dir, model_save_name))

        self.model.config.quantization_config = self.quantize_config.to_dict()
        self.model.config.save_pretrained(save_dir)
        self.quantize_config.save_pretrained(save_dir)
        self.quantize_config.model_name_or_path = save_dir
        self.quantize_config.model_file_base_name = model_base_name

    def save_pretrained(
        self,
        save_dir: str,
        use_safetensors: bool = True,
        safetensors_metadata: Optional[Dict[str, str]] = None,
        **kwargs,
    ):
        """alias of save_quantized"""
        logger.warning("you are using save_pretrained, which will re-direct to save_quantized.")
        self.save_quantized(save_dir, use_safetensors, safetensors_metadata)

    @classmethod
    def from_pretrained(
        cls,
        pretrained_model_name_or_path: str,
        quantize_config: BaseQuantizeConfig,
        max_memory: Optional[dict] = None,
        trust_remote_code: bool = False,
        torch_dtype: torch.dtype = torch.float16,
        **model_init_kwargs,
    ):
        """load un-quantized pretrained model to cpu"""

        if not torch.cuda.is_available():
            raise EnvironmentError("Load pretrained model to do quantization requires CUDA available.")

        def skip(*args, **kwargs):
            pass

        torch.nn.init.kaiming_uniform_ = skip
        torch.nn.init.uniform_ = skip
        torch.nn.init.normal_ = skip

        # Parameters related to loading from Hugging Face Hub
        cache_dir = model_init_kwargs.pop("cache_dir", None)
        force_download = model_init_kwargs.pop("force_download", False)
        resume_download = model_init_kwargs.pop("resume_download", False)
        proxies = model_init_kwargs.pop("proxies", None)
        local_files_only = model_init_kwargs.pop("local_files_only", False)
        use_auth_token = model_init_kwargs.pop("use_auth_token", None)
        revision = model_init_kwargs.pop("revision", None)
        subfolder = model_init_kwargs.pop("subfolder", "")
        commit_hash = model_init_kwargs.pop("_commit_hash", None)

        cached_file_kwargs = {
            "cache_dir": cache_dir,
            "force_download": force_download,
            "proxies": proxies,
            "resume_download": resume_download,
            "local_files_only": local_files_only,
            "use_auth_token": use_auth_token,
            "revision": revision,
            "subfolder": subfolder,
            "_commit_hash": commit_hash,
        }

        config = AutoConfig.from_pretrained(
            pretrained_model_name_or_path, trust_remote_code=True, **cached_file_kwargs
        )
        if config.model_type not in SUPPORTED_MODELS:
            raise TypeError(f"{config.model_type} isn't supported yet.")

        # enforce some values despite user specified
        model_init_kwargs["torch_dtype"] = torch_dtype
        model_init_kwargs["trust_remote_code"] = trust_remote_code
        if max_memory:
            if "disk" in max_memory:
                raise NotImplementedError("disk offload not support yet.")
            with accelerate.init_empty_weights():
                model = AutoModelForCausalLM.from_config(config, trust_remote_code=True)
            model.tie_weights()

            max_memory = accelerate.utils.get_balanced_memory(
                model,
                max_memory=max_memory,
                no_split_module_classes=[cls.layer_type],
                dtype=model_init_kwargs["torch_dtype"],
                low_zero=False,
            )
            model_init_kwargs["device_map"] = accelerate.infer_auto_device_map(
                model,
                max_memory=max_memory,
                no_split_module_classes=[cls.layer_type],
                dtype=model_init_kwargs["torch_dtype"],
            )
            model_init_kwargs["low_cpu_mem_usage"] = True

            del model
        else:
            model_init_kwargs["device_map"] = None
            model_init_kwargs["low_cpu_mem_usage"] = False

        torch.cuda.empty_cache()

        merged_kwargs = {**model_init_kwargs, **cached_file_kwargs}
        model = AutoModelForCausalLM.from_pretrained(pretrained_model_name_or_path, **merged_kwargs)

        model_config = model.config.to_dict()
        seq_len_keys = ["max_position_embeddings", "seq_length", "n_positions"]
        if any(k in model_config for k in seq_len_keys):
            for key in seq_len_keys:
                if key in model_config:
                    model.seqlen = model_config[key]
                    break
        else:
            logger.warning("can't get model's sequence length from model config, will set to 4096.")
            model.seqlen = 4096
        model.eval()

        return cls(model, False, quantize_config)

    @classmethod
    def from_quantized(
        cls,
        model_name_or_path: Optional[str],
        device_map: Optional[Union[str, Dict[str, Union[int, str]]]] = None,
        max_memory: Optional[dict] = None,
        device: Optional[Union[str, int]] = None,
        low_cpu_mem_usage: bool = False,
        use_triton: bool = False,
        use_qigen: bool = False,
        use_marlin: bool = False,
        torch_dtype: Optional[torch.dtype] = None,
        inject_fused_attention: bool = False,
        inject_fused_mlp: bool = False,
        use_cuda_fp16: bool = True,
        quantize_config: Optional[BaseQuantizeConfig] = None,
        model_basename: Optional[str] = None,
        use_safetensors: bool = True,
        trust_remote_code: bool = False,
        warmup_triton: bool = False,
        trainable: bool = False,
        disable_exllama: Optional[bool] = None,
        disable_exllamav2: bool = False,
        use_tritonv2: bool = False,
        checkpoint_format: Optional[str] = None,
        **kwargs,
    ):
        """load quantized model from local disk"""
        # If disable_exllamav2 is True, we want to fall back on the exllama kernel and not the cuda/cuda_old ones.
        if disable_exllama is None:
            if disable_exllamav2:
                disable_exllama = False
            else:
                disable_exllama = True

        # Parameters related to loading from Hugging Face Hub
        cache_dir = kwargs.pop("cache_dir", None)
        force_download = kwargs.pop("force_download", False)
        resume_download = kwargs.pop("resume_download", False)
        proxies = kwargs.pop("proxies", None)
        local_files_only = kwargs.pop("local_files_only", False)
        use_auth_token = kwargs.pop("use_auth_token", None)
        revision = kwargs.pop("revision", None)
        subfolder = kwargs.pop("subfolder", "")
        commit_hash = kwargs.pop("_commit_hash", None)

        cached_file_kwargs = {
            "cache_dir": cache_dir,
            "force_download": force_download,
            "proxies": proxies,
            "resume_download": resume_download,
            "local_files_only": local_files_only,
            "use_auth_token": use_auth_token,
            "revision": revision,
            "subfolder": subfolder,
            "_raise_exceptions_for_missing_entries": False,
            "_commit_hash": commit_hash,
        }
        if use_qigen and not QIGEN_AVAILABLE:
            logger.warning("Qigen is not installed, reset use_qigen to False.")
            use_qigen = False
        if use_triton and use_tritonv2:
            logging.warn(
                "Both use_triton and use_tritonv2 are set to True. Defaulting to use_triton"
            )
            use_tritonv2 = False
        if (use_triton or use_tritonv2) and not TRITON_AVAILABLE:
            logger.warning("Triton is not installed, reset use_triton to False.")
            use_triton = False
            use_tritonv2 = False
        if not disable_exllama and not EXLLAMA_KERNELS_AVAILABLE:
            logger.warning(
                "Exllama kernel is not installed, reset disable_exllama to True. "
                "This may because you installed auto_gptq using a pre-build wheel "
                "on Windows, in which exllama_kernels are not compiled. To use "
                "exllama_kernels to further speedup inference, you can re-install "
                "auto_gptq from source."
            )
            disable_exllama = True
        if not disable_exllamav2 and not EXLLAMAV2_KERNELS_AVAILABLE:
            logger.warning(
                "Exllamav2 kernel is not installed, reset disable_exllamav2 to True. "
                "This may because you installed auto_gptq using a pre-build wheel "
                "on Windows, in which exllama_kernels are not compiled. To use "
                "exllama_kernels to further speedup inference, you can re-install "
                "auto_gptq from source."
            )
            disable_exllamav2 = True
        if not AUTOGPTQ_CUDA_AVAILABLE:
            logger.warning(
                "CUDA kernels for auto_gptq are not installed, this will result in "
                "very slow inference speed. This may because:\n"
                "1. You disabled CUDA extensions compilation by setting BUILD_CUDA_EXT=0 when install auto_gptq from source.\n"
                "2. You are using pytorch without CUDA support.\n"
                "3. CUDA and nvcc are not installed in your device."
            )

        if use_qigen and QIGEN_AVAILABLE:
            logger.warning("QIgen is active. Ignores all settings related to cuda.")
            inject_fused_attention = False
            inject_fused_mlp = False
            use_triton = False
            disable_exllama = True
            disable_exllamav2 = True

        if not disable_exllamav2 and not disable_exllama:
            logger.warning(
                "You have activated both exllama and exllamav2 kernel. Setting disable_exllama to True and keeping disable_exllamav2 to False"
            )
            disable_exllama = True

        # == step1: prepare configs and file names == #
        config = AutoConfig.from_pretrained(
            model_name_or_path,
            trust_remote_code=trust_remote_code,
            **cached_file_kwargs,
        )

        if config.model_type not in SUPPORTED_MODELS:
            raise TypeError(f"{config.model_type} isn't supported yet.")

        if quantize_config is None:
            quantize_config = BaseQuantizeConfig.from_pretrained(model_name_or_path, checkpoint_format=checkpoint_format, **cached_file_kwargs, **kwargs)
        else:
            if not isinstance(quantize_config, BaseQuantizeConfig):
                quantize_config = BaseQuantizeConfig.from_quant_config(quantize_config, checkpoint_format)

        if quantize_config.checkpoint_format == CHECKPOINT_FORMAT.MARLIN:
            # format marlin requires marlin kernel
            use_marlin = True

        marlin_compatible, marlin_optimized = _validate_marlin_device_support()
        if use_marlin and (not MARLIN_AVAILABLE or not marlin_compatible):
            raise TypeError("use_marlin is true but Marlin is not availble due to cuda/device support.")
        elif use_marlin and not marlin_optimized:
            logger.info(
                "use_marlin is true and your gpu device is supported but not optimized for Marlin."
            )

        if not use_marlin and MARLIN_AVAILABLE:
            unsupported_reason = _validate_marlin_compatibility(quantize_config)
            if unsupported_reason is None and marlin_compatible:
                logger.info(
                    "You passed a model that is compatible with the Marlin int4*fp16 GPTQ kernel but use_marlin is False. We recommend using `use_marlin=True` to use the optimized Marlin kernels for inference. Example: `model = AutoGPTQForCausalLM.from_quantized(..., use_marlin=True)`."
                )

        if model_basename is None:
            if quantize_config.model_file_base_name:
                possible_model_basenames = [quantize_config.model_file_base_name]
            else:
                possible_model_basenames = [
                    f"gptq_model-{quantize_config.bits}bit-{quantize_config.group_size}g",
                    "model",
                ]
        else:
            possible_model_basenames = [model_basename]

        quantize_config.model_name_or_path = model_name_or_path

        extensions = []
        if use_safetensors:
            extensions.append(".safetensors")
        else:
            extensions += [".bin", ".pt"]

        model_name_or_path = str(model_name_or_path)

        # Retrieve (and if necessary download) the quantized checkpoint(s).
        is_sharded, resolved_archive_file, true_model_basename = get_checkpoints(model_name_or_path=model_name_or_path, extensions=extensions, possible_model_basenames=possible_model_basenames, **cached_file_kwargs)

        quantize_config.model_file_base_name = true_model_basename

        model_save_name = resolved_archive_file  # In case a model is sharded, this would be `model.safetensors.index.json` which may later break.

        if (not disable_exllama or not disable_exllamav2) and trainable:
            logger.warning(
                "QuantLinear with the exllama backend not does support the trainable mode yet, switching to cuda/cuda_old/triton backend."
            )
            disable_exllama = True
            disable_exllamav2 = True

        elif not (use_triton or use_tritonv2) and trainable:
            logger.warning(
                "QuantLinear with cuda backend not support trainable mode yet, Switch to the pytorch backend."
            )

        # == step2: convert model to gptq-model (replace Linear with QuantLinear) == #
        def skip(*args, **kwargs):
            pass

        if torch_dtype is None:
            if not use_qigen:
                torch_dtype = torch.float16
            else:
                torch_dtype = torch.float32

        if torch_dtype != torch.float16:
            logger.warning("Overriding use_cuda_fp16 to False since torch_dtype is not torch.float16.")
            use_cuda_fp16 = False

        if not use_qigen:
            torch.nn.init.kaiming_uniform_ = skip
            torch.nn.init.uniform_ = skip
            torch.nn.init.normal_ = skip

            transformers.modeling_utils._init_weights = False

            init_contexts = [no_init_weights()]
            if low_cpu_mem_usage:
                init_contexts.append(accelerate.init_empty_weights(include_buffers=False))

            with ContextManagers(init_contexts):
                model = AutoModelForCausalLM.from_config(
                    config, trust_remote_code=trust_remote_code, torch_dtype=torch_dtype
                )

                layers = find_layers(model)
                ignore_layers = [cls.lm_head_name] + cls.outside_layer_modules
                for name in list(layers.keys()):
                    if any(name.startswith(ignore_layer) for ignore_layer in ignore_layers) or all(
                        not name.endswith(ignore_layer)
                        for sublist in cls.inside_layer_modules
                        for ignore_layer in sublist
                    ):
                        logger.info(f"The layer {name} is not quantized.")
                        del layers[name]

                make_quant(
                    model,
                    layers,
                    quantize_config.bits,
                    quantize_config.group_size,
                    use_triton=use_triton,
                    disable_exllama=disable_exllama,
                    disable_exllamav2=disable_exllamav2,
                    use_cuda_fp16=use_cuda_fp16,
                    desc_act=quantize_config.desc_act,
                    trainable=trainable,
                    use_tritonv2=use_tritonv2,
                )
                model.tie_weights()

            # == step3: load checkpoint and dispatch == #
            if isinstance(device_map, str) and device_map not in [
                "auto",
                "balanced",
                "balanced_low_0",
                "sequential",
            ]:
                raise ValueError(
                    "If passing a string for `device_map`, please choose 'auto', 'balanced', 'balanced_low_0' or "
                    "'sequential'."
                )
            if isinstance(device_map, dict):
                max_memory = None
            else:
                if device is None and not device_map and not max_memory:
                    device_map = "auto"
                if device is not None:
                    device = torch.device(device)
                    if not max_memory and not device_map:
                        device_map = {"": device.index if device.type == "cuda" else device.type}
                if not isinstance(device_map, dict) and device_map != "sequential":
                    max_memory = accelerate.utils.get_balanced_memory(
                        model=model,
                        max_memory=max_memory,
                        no_split_module_classes=[cls.layer_type],
                        low_zero=(device_map == "balanced_low_0"),
                    )
            if not isinstance(device_map, dict):
                device_map = accelerate.infer_auto_device_map(
                    model,
                    max_memory=max_memory,
                    no_split_module_classes=[cls.layer_type],
                )

            if low_cpu_mem_usage:
                make_sure_no_tensor_in_meta_device(
                    model,
                    use_triton,
                    quantize_config.desc_act,
                    quantize_config.group_size,
                    bits=quantize_config.bits,
                    disable_exllama=disable_exllama,
                    disable_exllamav2=disable_exllamav2,
                    use_tritonv2=use_tritonv2,
                )

            # TODO: move this logic in an awq_utils.py file.
            if quantize_config.checkpoint_format == CHECKPOINT_FORMAT.AWQ_GEMM:
                if is_sharded:
                    raise ValueError("The loading of sharded checkpoints with AWQ checkpoints is currently not supported. Please raise an issue in AutoGPTQ repository.")

                if use_marlin:
                    raise ValueError(
                        "Tried to load an AWQ model with use_marlin=True. This is currently not supported. Please open an issue in AutoGPTQ repository."
                    )

                model_cache_name, is_cached = quantize_config.get_cache_file_path()

                if is_cached:
                    model_save_name = model_cache_name
                    logger.info(f"Loading an AWQ model, detected a cached repacked weight at {model_save_name}.")
                else:
                    logger.info(
                        "Loading an AWQ model. This requires repacking the weights, and no cached repacked checkpoint was found. Grab a coffee!"
                    )

                    if "safetensors" not in model_save_name:
                        raise NotImplementedError(
                            f"Conversion from AWQ checkpoints is implemented only for safetensors checkpoints, found {model_save_name}"
                        )
                    if quantize_config.bits != 4:
                        raise NotImplementedError(
                            f"Conversion from AWQ checkpoints is supported only for 4 bits models. Found {quantize_config.bits} bits."
                        )
                    gptq_layers = set()
                    non_gptq_params = set()
                    with safe_open(model_save_name, framework="pt") as f:
                        for state_dict_key in f.keys():
                            if (
                                "qweight" not in state_dict_key
                                and "qzeros" not in state_dict_key
                                and "scales" not in state_dict_key
                            ):
                                non_gptq_params.add(state_dict_key)
                                continue

                            # e.g. prefix "model.layers.3.self_attn.k_proj"
                            prefix, _ = state_dict_key.rsplit(".", 1)
                            gptq_layers.add(prefix)

                        new_state_dict = {}

                        for state_dict_key in non_gptq_params:
                            new_state_dict[state_dict_key] = f.get_tensor(state_dict_key)

                        gptq_layers = sorted(gptq_layers)
                        max_layer_name_length = len(max(gptq_layers, key=len))
                        pbar = tqdm(gptq_layers)
                        i = 0
                        for gptq_layer_name in pbar:
                            i += 1
                            desc = f"Unpacking {gptq_layer_name} + '...'"
                            desc = desc + " " * (max_layer_name_length - len(desc))

                            awq_qweight = f.get_tensor(gptq_layer_name + ".qweight")
                            awq_qzeros = f.get_tensor(gptq_layer_name + ".qzeros")
                            awq_scales = f.get_tensor(gptq_layer_name + ".scales")

                            # TODO: add FAST unpacking.
                            unpacked_qweight, unpacked_qzeros = unpack_awq(
                                awq_qweight,
                                awq_qzeros,
                                awq_scales,
                                bits=quantize_config.bits,
                                group_size=quantize_config.group_size,
                            )

                            # TODO: add FAST repacking, this is too slow.
                            desc = f"Repacking {gptq_layer_name}..."
                            desc = desc + " " * (max_layer_name_length + 12 - len(desc))
                            pbar.set_description(desc)
                            gptq_qweight, gptq_qzeros = pack_from_tensors(
                                unpacked_qweight,
                                unpacked_qzeros,
                                awq_scales,
                                bits=quantize_config.bits,
                                group_size=quantize_config.group_size,
                            )

                            new_state_dict[gptq_layer_name + ".qweight"] = gptq_qweight
                            new_state_dict[gptq_layer_name + ".qzeros"] = gptq_qzeros
                            new_state_dict[gptq_layer_name + ".scales"] = awq_scales

                        safe_save(new_state_dict, model_cache_name)
                        model_save_name = model_cache_name

            if use_marlin:
                if is_sharded:
                    raise ValueError("The loading of sharded checkpoints with Marlin is currently not supported. Please raise an issue in AutoGPTQ repository.")
                if torch.version.hip:
                    raise ValueError("Can not use Marlin int4*fp16 kernel with AMD ROCm version of PyTorch as the kernel is not compatible. Please do not use `use_marlin=True` when using ROCm devices.")
                if not _validate_marlin_device_support():
                    raise ValueError(f'Can not use Marlin int4*fp16 kernel with a device of compute capability {torch.cuda.get_device_capability()}, the minimum compute capability is 8.0 for Marlin kernel. Please do not use `use_marlin=True`, or please upgrade your GPU ("The more you buy, the more you save." - Taiwanese proverb).')

                # Validate the model can run in Marlin.
                if torch_dtype != torch.float16:
                    raise ValueError("Marlin kernel requires torch_dtype=torch.float16.")
                unsupported_reason = _validate_marlin_compatibility(quantize_config)
                if unsupported_reason is not None:
                    raise ValueError(
                        f"The model {model_name_or_path} can not be converted to use the Marlin kernel for the following reason: {unsupported_reason}, which is not supported by Marlin kernel."
                    )

                # Load the quant linear type we need.
                # TODO: load directy marlin with the right quantlinear class.
                quant_linear_class = dynamically_import_QuantLinear(
                    use_triton=use_triton,
                    desc_act=quantize_config.desc_act,
                    group_size=quantize_config.group_size,
                    bits=quantize_config.bits,
                    disable_exllama=disable_exllama,
                    disable_exllamav2=disable_exllamav2,
                    use_marlin=False,
                    use_tritonv2=use_tritonv2,  # Get the "original" QuantLienar class
                )

                # Prepare model for marlin load.
                #   If stub is marlin serialzed         --> load from directly
                #   If stub has cached marlin version   --> load from the cached versin
                #   Otherwise                           --> convert to marlin, cache, load from cache
                model, model_save_name = prepare_model_for_marlin_load(
                    model=model,
                    quantize_config=quantize_config,
                    quant_linear_class=quant_linear_class,
                    torch_dtype=torch_dtype,
                    current_model_save_name=model_save_name,
                    device_map=device_map,
                )

                # Disable incompatible optimizations.
                if inject_fused_attention or inject_fused_mlp:
                    # TODO: Validate whether that can be used.
                    logger.info("Disabling fused attention and mlp injection because Marlin kernel is used.")
                    inject_fused_attention = False
                    inject_fused_mlp = False

            load_checkpoint_in_model(
                model,
                dtype=torch_dtype,  # This is very hacky but works due to https://github.com/huggingface/accelerate/blob/bd72a5f1a80d5146554458823f8aeda0a9db5297/src/accelerate/utils/modeling.py#L292
                checkpoint=model_save_name,
                device_map=device_map,
                offload_state_dict=True,
                offload_buffers=True,
            )

            # TODO: Why are we using this custom function and not dispatch_model?
            model = simple_dispatch_model(model, device_map)
        else:
            # Using QiGen.

            if is_sharded:
                raise ValueError("The loading of sharded checkpoints with QiGen is currently not supported. Please raise an issue in AutoGPTQ repository.")

            if quantize_config.desc_act:
                NotImplementedError("desc_act=True is not yet supported with QiGen.")
            model = AutoModelForCausalLM.from_config(
                config, trust_remote_code=trust_remote_code, torch_dtype=torch_dtype
            )

            layers = find_layers(model)
            ignore_layers = [cls.lm_head_name] + cls.outside_layer_modules
            for name in list(layers.keys()):
                if any(name.startswith(ignore_layer) for ignore_layer in ignore_layers):
                    logger.info(f"{name} not been quantized, will be ignored when make_quant.")
                    del layers[name]

            if model_save_name.endswith(".safetensors"):
                checkpoint = safe_load(model_save_name)
            else:
                checkpoint = torch.load(model_save_name)
            make_quant(
                model,
                layers,
                quantize_config.bits,
                quantize_config.group_size,
                use_triton=use_triton,
                disable_exllama=disable_exllama,
                disable_exllamav2=disable_exllamav2,
                use_cuda_fp16=use_cuda_fp16,
                desc_act=quantize_config.desc_act,
                trainable=trainable,
                use_qigen=True,
                use_tritonv2=use_tritonv2,
                use_marlin=quantize_config.checkpoint_format == CHECKPOINT_FORMAT.MARLIN,
            )
            preprocess_checkpoint_qigen(
                model,
                layers,
                quantize_config.bits,
                quantize_config.group_size,
                checkpoint,
            )
            model.load_state_dict(checkpoint)

        kerenl_backend_type = dynamically_import_QuantLinear(
            use_triton=use_triton,
            desc_act=quantize_config.desc_act,
            group_size=quantize_config.group_size,
            bits=quantize_config.bits,
            disable_exllama=disable_exllama,
            disable_exllamav2=disable_exllamav2,
            use_qigen=use_qigen,
            disable_marlin=not use_marlin,
        )

        if not quantize_config.new_checkpoint_format:
            model = convert_new_checkpoint_format(
                model,
                True,
                quantize_config,
                kerenl_backend_type
            )

        # == step4: set seqlen == #
        model_config = model.config.to_dict()
        seq_len_keys = ["max_position_embeddings", "seq_length", "n_positions"]
        if any(k in model_config for k in seq_len_keys):
            for key in seq_len_keys:
                if key in model_config:
                    model.seqlen = model_config[key]
                    break
        else:
            logger.warning("can't get model's sequence length from model config, will set to 4096.")
            model.seqlen = 4096

        # == step5: (optional) inject optimized module == #
        if inject_fused_attention:
            if cls.fused_attn_module_type is None:
                inject_fused_attention = False
                logger.warning(f"{cls.__name__} hasn't fused attention module yet, will skip inject fused attention.")
            else:
                cls.fused_attn_module_type.inject_to_model(
                    model,
                    use_triton=use_triton,
                    group_size=quantize_config.group_size,
                    use_cuda_fp16=use_cuda_fp16,
                    desc_act=quantize_config.desc_act,
                    trainable=trainable,
                    bits=quantize_config.bits,
                    disable_exllama=disable_exllama,
                    disable_exllamav2=disable_exllamav2,
                    use_tritonv2=use_tritonv2,
                )
        if inject_fused_mlp:
            if cls.fused_mlp_module_type is None:
                inject_fused_mlp = False
                logger.warning(f"{cls.__name__} hasn't fused mlp module yet, will skip inject fused mlp.")
            else:
                cls.fused_mlp_module_type.inject_to_model(model, use_triton=use_triton)

        # Any post-initialization that require device information, for example buffers initialization on device.
        model = autogptq_post_init(model, use_act_order=quantize_config.desc_act)
        model.eval()

        # == step6: (optional) warmup triton == #
        if (use_triton or use_tritonv2) and warmup_triton:
            if use_tritonv2:
                from ..nn_modules.qlinear.qlinear_tritonv2 import QuantLinear
            else:
                from ..nn_modules.qlinear.qlinear_triton import QuantLinear

            QuantLinear.warmup(model, seqlen=model.seqlen)

            if inject_fused_mlp and cls.fused_mlp_module_type is not None:
                cls.fused_mlp_module_type.warmup(model, seqlen=model.seqlen)

        # == step7: make model compatible with peft
        # cls.make_sure_compatible_with_peft(
        #     model,
        #     use_triton,
        #     quantize_config.desc_act,
        #     quantize_config.group_size,
        #     bits=quantize_config.bits,
        #     disable_exllama=disable_exllama,
        #     disable_exllamav2=disable_exllamav2,
        #     use_marlin=use_marlin,
        #     use_qigen=use_qigen,
        # )

        return cls(
            model,
            True,
            quantize_config,
            is_triton_backend=use_triton or use_tritonv2,
            injected_fused_attention=inject_fused_attention,
            injected_fused_mlp=inject_fused_mlp and (use_triton or use_tritonv2),
            trainable=trainable,
            kerenl_backend_type=kerenl_backend_type,
            now_format="new",
        )

    def warmup_triton(self, enabled: bool = True):
        if not enabled:
            return
        if not TRITON_AVAILABLE:
            logger.warning("triton is not available, skip warmup stage directly.")
            return

        from ..nn_modules.qlinear.qlinear_triton import QuantLinear

        QuantLinear.warmup(self.model, seqlen=self.model.seqlen)

        if self.fused_mlp_module_type is not None:
            self.fused_mlp_module_type.warmup(self.model, seqlen=self.model.seqlen)

    def enable_trainable_mode(self, enabled: bool = True):
        if not self.is_triton_backend and enabled:
            raise NotImplementedError("For now, trainable mode only supports triton backend.")
        for n, m in self.model.named_modules():
            if hasattr(m, "trainable"):
                setattr(m, "trainable", enabled)

    def disable_trainable_mode(self):
        self.enable_trainable_mode(enabled=False)

    @staticmethod
    def make_sure_compatible_with_peft(
        model: PreTrainedModel,
        use_triton: bool,
        desc_act: bool,
        group_size: int,
        bits: int,
        disable_exllama: bool = True,
        disable_exllamav2: bool = False,
        use_marlin: bool = False,
        use_qigen: bool = False,
        use_tritonv2: bool = False,
    ):
        GeneralQuantLinear.inject_to_model(
            model,
            dynamically_import_QuantLinear(use_triton, desc_act, group_size, bits=bits, disable_exllama=disable_exllama,
                                           disable_exllamav2=disable_exllamav2,
                                           use_marlin=use_marlin, use_qigen=use_qigen),
        )

    def __getattr__(self, item):
        try:
            return super().__getattr__(item)
        except Exception:
            return getattr(self.model, item)


__all__ = ["BaseGPTQForCausalLM", "BaseQuantizeConfig"]<|MERGE_RESOLUTION|>--- conflicted
+++ resolved
@@ -64,7 +64,6 @@
     preprocess_checkpoint_qigen,
     simple_dispatch_model,
     unpack_awq,
-    convert_new_checkpoint_format,
 )
 
 
@@ -76,7 +75,6 @@
 logger.addHandler(handler)
 logger.setLevel(logging.INFO)
 
-<<<<<<< HEAD
 
 def nested_move_to_device(v, device):
     if isinstance(v, torch.Tensor):
@@ -85,137 +83,6 @@
         return type(v)([nested_move_to_device(e, device) for e in v])
     else:
         return v
-=======
-SYNONYMS = {
-    "w_bit": "bits",
-    "q_group_size": "group_size",
-}
-
-
-@dataclass
-class BaseQuantizeConfig(PushToHubMixin):
-    bits: int = field(default=4, metadata={"choices": [2, 3, 4, 8]})
-    group_size: int = field(default=-1)
-    damp_percent: float = field(default=0.01)
-    desc_act: bool = field(default=True)
-    static_groups: bool = field(default=False)
-    sym: bool = field(default=True)
-    true_sequential: bool = field(default=True)
-    is_marlin_format: bool = field(default=False)
-    model_name_or_path: Optional[str] = field(default=None)
-    model_file_base_name: Optional[str] = field(default=None)
-    awq_gemm_checkpoint: Optional[bool] = field(default=False)
-    new_checkpoint_format: Optional[bool] = field(default=False)
-
-    def __post_init__(self):
-        fields_info = fields(self)
-
-        if self.bits not in fields_info[0].metadata["choices"]:
-            raise ValueError(f"only support quantize to {fields_info[0].metadata['choices']} bits.")
-        if self.group_size != -1 and self.group_size <= 0:
-            raise ValueError("unless equal to -1, group_size must greater then 0.")
-        if not (0 < self.damp_percent < 1):
-            raise ValueError("damp_percent must between 0 and 1.")
-        if self.sym == False:
-            self.new_checkpoint_format = True
-            logger.warning("sym is False, will use new_checkpoint_format. because sym=False is not supported in old checkpoint format.")
-
-    def save_pretrained(self, save_dir: str, **kwargs):
-        with open(join(save_dir, "quantize_config.json"), "w", encoding="utf-8") as f:
-            json.dump(self.to_dict(), f, indent=2)
-
-    @classmethod
-    def from_pretrained(cls, save_dir: str, **kwargs):
-        # Parameters related to loading from Hugging Face Hub
-        cache_dir = kwargs.pop("cache_dir", None)
-        force_download = kwargs.pop("force_download", False)
-        resume_download = kwargs.pop("resume_download", False)
-        proxies = kwargs.pop("proxies", None)
-        local_files_only = kwargs.pop("local_files_only", False)
-        use_auth_token = kwargs.pop("use_auth_token", None)
-        revision = kwargs.pop("revision", None)
-        subfolder = kwargs.pop("subfolder", None)
-        commit_hash = kwargs.pop("_commit_hash", None)
-
-        transformers_config = False
-        for quantize_config_filename in [
-            "quantize_config.json",
-            "quant_config.json",
-            "config.json",
-        ]:
-            if os.path.isdir(save_dir):  # Local
-                resolved_config_file = join(save_dir, quantize_config_filename)
-            else:  # Remote
-                resolved_config_file = cached_file(
-                    save_dir,
-                    quantize_config_filename,
-                    cache_dir=cache_dir,
-                    force_download=force_download,
-                    resume_download=resume_download,
-                    proxies=proxies,
-                    use_auth_token=use_auth_token,
-                    revision=revision,
-                    local_files_only=local_files_only,
-                    subfolder=subfolder,
-                    _raise_exceptions_for_missing_entries=False,
-                    _raise_exceptions_for_connection_errors=False,
-                    _commit_hash=commit_hash,
-                )
-            if resolved_config_file is not None:
-                if quantize_config_filename == "config.json":
-                    transformers_config = True
-                break
-
-        if resolved_config_file is None:
-            raise ValueError(
-                "No quantize_config.json, quant_config.json or config.json file was found in the model repository."
-            )
-
-        field_names = [field.name for field in fields(cls)]
-        with open(resolved_config_file, "r", encoding="utf-8") as f:
-            args_from_json = json.load(f)
-
-            if transformers_config:
-                args_from_json = args_from_json["quantization_config"]
-
-            filtered_args = {"awq_gemm_checkpoint": False}
-            for key, val in args_from_json.items():
-                if key == "version" and val == "GEMM":
-                    filtered_args["awq_gemm_checkpoint"] = True
-                elif key in field_names:
-                    filtered_args[key] = val
-                elif key in SYNONYMS and SYNONYMS[key] in field_names:
-                    filtered_args[SYNONYMS[key]] = val
-                else:
-                    logger.warning(f"ignoring unknown parameter in {quantize_config_filename}: {key}.")
-
-            if filtered_args["awq_gemm_checkpoint"]:
-                # AWQ does not reorder the rows.
-                filtered_args["desc_act"] = False
-
-            if "sym" not in args_from_json:
-                logger.warning(
-                    f"The quantization configuration {quantize_config_filename} does not contain an entry `sym` (symetric quantization). This may result in silent errors."
-                )
-
-            return cls(**filtered_args)
-
-    def to_dict(self):
-        return {
-            "bits": self.bits,
-            "group_size": self.group_size,
-            "damp_percent": self.damp_percent,
-            "desc_act": self.desc_act,
-            "static_groups": self.static_groups,
-            "sym": self.sym,
-            "true_sequential": self.true_sequential,
-            "model_name_or_path": self.model_name_or_path,
-            "model_file_base_name": self.model_file_base_name,
-            "is_marlin_format": self.is_marlin_format,
-            "quant_method": "gptq",
-            "new_checkpoint_format": self.new_checkpoint_format,
-        }
->>>>>>> 15ecb0f8
 
 
 class BaseGPTQForCausalLM(nn.Module, PushToHubMixin):
@@ -237,8 +104,6 @@
         injected_fused_attention: bool = False,
         injected_fused_mlp: bool = False,
         trainable: bool = False,
-        kerenl_backend_type: Optional[str] = None,
-        now_format: Optional = None,
     ):
         super().__init__()
 
@@ -252,8 +117,6 @@
         self.injected_fused_attention = injected_fused_attention
         self.injected_fused_mlp = injected_fused_mlp
         self.trainable = trainable
-        self.kerenl_backend_type = kerenl_backend_type
-        self.now_format = now_format
 
     @property
     def quantized(self):
@@ -523,14 +386,12 @@
             force_layer_back_to_cpu=force_layer_back_to_cpu,
             use_marlin=self.quantize_config.checkpoint_format == CHECKPOINT_FORMAT.MARLIN,
         )
-
         if device_map:
             self.model = remove_hook_from_module(self.model, recurse=True)
             self.model = simple_dispatch_model(self.model, device_map)
         self.model.config.use_cache = forward_pass_use_cache
 
         self._quantized = True
-        self.now_format = "new"
 
         torch.cuda.empty_cache()
 
@@ -545,40 +406,17 @@
     def to(self, device: Union[str, torch.device]):
         self.model.to(device)
         return self
+
     def forward(self, *args, **kwargs):
-        if self.now_format == "old":
-            self.model = convert_new_checkpoint_format(
-                self.model,
-                True,
-                self.quantize_config,
-                self.kerenl_backend_type
-            )
-            self.now_format = "new"
         return self.model(*args, **kwargs)
 
     def generate(self, **kwargs):
         """shortcut for model.generate"""
-        if self.now_format == "old":
-            self.model = convert_new_checkpoint_format(
-                self.model,
-                True,
-                self.quantize_config,
-                self.kerenl_backend_type
-            )
-            self.now_format = "new"
         with torch.inference_mode(), torch.amp.autocast(device_type=self.device.type):
             return self.model.generate(**kwargs)
 
     def prepare_inputs_for_generation(self, *args, **kwargs):
         """shortcut for model.prepare_inputs_for_generation"""
-        if self.now_format == "old":
-            self.model = convert_new_checkpoint_format(
-                self.model,
-                True,
-                self.quantize_config,
-                self.kerenl_backend_type
-            )
-            self.now_format = "new"
         return self.model.prepare_inputs_for_generation(*args, **kwargs)
 
     def push_to_hub(
@@ -670,17 +508,6 @@
 
         if not self.quantized:
             raise EnvironmentError("can only save quantized model, please execute .quantize first.")
-        if self.quantize_config.new_checkpoint_format:
-            logger.warning("New checkpoint format is enabled, the saved model is not supported by older versions of AutoGPTQ(<= 0.7.0).")
-
-        if not self.quantize_config.new_checkpoint_format and self.now_format == "new":
-            self.model = convert_new_checkpoint_format(
-                self.model,
-                False,
-                self.quantize_config,
-                self.kerenl_backend_type
-            )
-            self.now_format = "old"
 
         self.model.to(CPU)
 
@@ -1344,24 +1171,28 @@
             )
             model.load_state_dict(checkpoint)
 
-        kerenl_backend_type = dynamically_import_QuantLinear(
+        # FIXME
+        module = dynamically_import_QuantLinear(
             use_triton=use_triton,
+            use_tritonv2=use_tritonv2,
             desc_act=quantize_config.desc_act,
             group_size=quantize_config.group_size,
             bits=quantize_config.bits,
             disable_exllama=disable_exllama,
             disable_exllamav2=disable_exllamav2,
             use_qigen=use_qigen,
-            disable_marlin=not use_marlin,
+            use_marlin=use_marlin,
         )
 
-        if not quantize_config.new_checkpoint_format:
-            model = convert_new_checkpoint_format(
+        # FIXME
+        if quantize_config.checkpoint_format == CHECKPOINT_FORMAT.GPTQ:
+            model = convert_gptq_v1_to_v2_format(
                 model,
-                True,
-                quantize_config,
-                kerenl_backend_type
-            )
+                quantize_config=quantize_config,
+                module=module,
+            )
+
+            quantize_config.checkpoint_format = CHECKPOINT_FORMAT.GPTQ_v2
 
         # == step4: set seqlen == #
         model_config = model.config.to_dict()
@@ -1402,6 +1233,7 @@
 
         # Any post-initialization that require device information, for example buffers initialization on device.
         model = autogptq_post_init(model, use_act_order=quantize_config.desc_act)
+
         model.eval()
 
         # == step6: (optional) warmup triton == #
@@ -1438,7 +1270,6 @@
             injected_fused_mlp=inject_fused_mlp and (use_triton or use_tritonv2),
             trainable=trainable,
             kerenl_backend_type=kerenl_backend_type,
-            now_format="new",
         )
 
     def warmup_triton(self, enabled: bool = True):
