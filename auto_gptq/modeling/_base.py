--- conflicted
+++ resolved
@@ -1143,18 +1143,7 @@
                     device_map=device_map,
                 )
 
-<<<<<<< HEAD
             load_checkpoint_in_model(
-=======
-                # Disable incompatible optimizations.
-                if inject_fused_attention or inject_fused_mlp:
-                    # TODO: Validate whether that can be used.
-                    logger.info("Disabling fused attention and mlp injection because Marlin kernel is used.")
-                    inject_fused_attention = False
-                    inject_fused_mlp = False
-
-            accelerate.utils.modeling.load_checkpoint_in_model(
->>>>>>> 647d2286
                 model,
                 dtype=torch_dtype,  # This is very hacky but works due to https://github.com/huggingface/accelerate/blob/bd72a5f1a80d5146554458823f8aeda0a9db5297/src/accelerate/utils/modeling.py#L292
                 checkpoint=model_save_name,
