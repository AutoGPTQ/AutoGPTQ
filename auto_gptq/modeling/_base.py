import copy
import json
import warnings
import os
from dataclasses import dataclass, field, fields
import logging
from os.path import join, isfile, isdir
from typing import Dict, List, Optional, Union
from packaging import version
import accelerate
import torch
import torch.nn as nn
import transformers
from accelerate.hooks import remove_hook_from_module
from safetensors.torch import save_file as safe_save
from safetensors.torch import load_file as safe_load
from safetensors import safe_open
from transformers import AutoConfig, AutoModelForCausalLM, PreTrainedModel
from transformers.utils.hub import PushToHubMixin, cached_file, create_repo, create_commit, CommitOperationAdd
from transformers.utils.generic import ContextManagers
from transformers.modeling_utils import no_init_weights
import tempfile

# TODO: Remove those star imports.
from ._const import *
from ._utils import *

from ._utils import unpack_awq, pack_from_tensors
from ..nn_modules.qlinear import GeneralQuantLinear
from ..nn_modules._fused_base import FusedBaseAttentionModule, FusedBaseMLPModule
from ..quantization import GPTQ
from ..utils.marlin_utils import (
    prepare_model_for_marlin_load, _validate_marlin_compatibility, _validate_marlin_device_support
)
from ..utils.data_utils import collate_data
from ..utils.import_utils import (
    dynamically_import_QuantLinear, TRITON_AVAILABLE, AUTOGPTQ_CUDA_AVAILABLE, EXLLAMA_KERNELS_AVAILABLE, QIGEN_AVAILABLE, EXLLAMAV2_KERNELS_AVAILABLE, MARLIN_AVAILABLE
)
from tqdm import tqdm
import huggingface_hub

logger = logging.getLogger(__name__)
handler = logging.StreamHandler()
formatter = logging.Formatter('%(levelname)s - %(message)s')
handler.setFormatter(formatter)
logger.addHandler(handler)
logger.setLevel(logging.INFO)

SYNONYMS = {
    "w_bit": "bits",
    "q_group_size": "group_size",
}

@dataclass
class BaseQuantizeConfig(PushToHubMixin):
    bits: int = field(default=4, metadata={"choices": [2, 3, 4, 8]})
    group_size: int = field(default=-1)
    damp_percent: float = field(default=0.01)
    desc_act: bool = field(default=True)
    static_groups: bool = field(default=False)
    sym: bool = field(default=True)
    true_sequential: bool = field(default=True)
    is_marlin_format: bool = field(default=False)
    model_name_or_path: Optional[str] = field(default=None)
    model_file_base_name: Optional[str] = field(default=None)
    awq_gemm_checkpoint: Optional[bool] = field(default=False)

    def __post_init__(self):
        fields_info = fields(self)

        if self.bits not in fields_info[0].metadata["choices"]:
            raise ValueError(f"only support quantize to {fields_info[0].metadata['choices']} bits.")
        if self.group_size != -1 and self.group_size <= 0:
            raise ValueError("unless equal to -1, group_size must greater then 0.")
        if not (0 < self.damp_percent < 1):
            raise ValueError("damp_percent must between 0 and 1.")

    def save_pretrained(self, save_dir: str, **kwargs):
        with open(join(save_dir, "quantize_config.json"), "w", encoding="utf-8") as f:
            json.dump(self.to_dict(), f, indent=2)

    @classmethod
    def from_pretrained(cls, save_dir: str, **kwargs):
        # Parameters related to loading from Hugging Face Hub
        cache_dir = kwargs.pop("cache_dir", None)
        force_download = kwargs.pop("force_download", False)
        resume_download = kwargs.pop("resume_download", False)
        proxies = kwargs.pop("proxies", None)
        local_files_only = kwargs.pop("local_files_only", False)
        use_auth_token = kwargs.pop("use_auth_token", None)
        revision = kwargs.pop("revision", None)
        subfolder = kwargs.pop("subfolder", None)
        commit_hash = kwargs.pop("_commit_hash", None)

        transformers_config = False
        for quantize_config_filename in ["quantize_config.json", "quant_config.json", "config.json"]:
            if os.path.isdir(save_dir):  # Local
                resolved_config_file = join(save_dir, quantize_config_filename)
            else: # Remote
                resolved_config_file = cached_file(
                    save_dir,
                    quantize_config_filename,
                    cache_dir=cache_dir,
                    force_download=force_download,
                    resume_download=resume_download,
                    proxies=proxies,
                    use_auth_token=use_auth_token,
                    revision=revision,
                    local_files_only=local_files_only,
                    subfolder=subfolder,
                    _raise_exceptions_for_missing_entries=False,
                    _raise_exceptions_for_connection_errors=False,
                    _commit_hash=commit_hash,
                )
            if resolved_config_file is not None:
                if quantize_config_filename == "config.json":
                    transformers_config = True
                break
                    
        if resolved_config_file is None:
            raise ValueError("No quantize_config.json, quant_config.json or config.json file was found in the model repository.")            
        
        field_names = [field.name for field in fields(cls)]
        with open(resolved_config_file, "r", encoding="utf-8") as f:
            args_from_json = json.load(f)

            if transformers_config:
                args_from_json = args_from_json["quantization_config"]
            
            filtered_args = {"awq_gemm_checkpoint": False}
            for key, val in args_from_json.items():
                if key == "version" and val == "GEMM":
                    filtered_args["awq_gemm_checkpoint"] = True
                elif key in field_names:
                    filtered_args[key] = val
                elif key in SYNONYMS and SYNONYMS[key] in field_names:
                    filtered_args[SYNONYMS[key]] = val
                else:
                    logger.warning(f"ignoring unknown parameter in {quantize_config_filename}: {key}.")
            
            if filtered_args["awq_gemm_checkpoint"]:
                # AWQ does not reorder the rows.
                filtered_args["desc_act"] = False

            if "sym" not in args_from_json:
                logger.warning(f"The quantization configuration {quantize_config_filename} does not contain an entry `sym` (symetric quantization). This may result in silent errors.")

            return cls(**filtered_args)

    def to_dict(self):
        return {
            "bits": self.bits,
            "group_size": self.group_size,
            "damp_percent": self.damp_percent,
            "desc_act": self.desc_act,
            "static_groups": self.static_groups,
            "sym": self.sym,
            "true_sequential": self.true_sequential,
            "model_name_or_path": self.model_name_or_path,
            "model_file_base_name": self.model_file_base_name,
            "is_marlin_format": self.is_marlin_format,
            "quant_method": "gptq"
        }


class BaseGPTQForCausalLM(nn.Module, PushToHubMixin):
    layer_type: str = None
    layers_block_name: str = None
    outside_layer_modules: List[str] = None
    inside_layer_modules: List[List[str]] = None
    lm_head_name: str = "lm_head"

    fused_attn_module_type: Optional[FusedBaseAttentionModule] = None
    fused_mlp_module_type: Optional[FusedBaseMLPModule] = None

    def __init__(
        self,
        model: PreTrainedModel,
        quantized: bool,
        quantize_config: BaseQuantizeConfig,
        is_triton_backend: bool = False,
        injected_fused_attention: bool = False,
        injected_fused_mlp: bool = False,
        trainable: bool = False
    ):
        super().__init__()

        self.model = model
        self.model_type = self.model.config.model_type
        self._quantized = quantized
        self.quantize_config = quantize_config
        self.config = self.model.config

        self.is_triton_backend = is_triton_backend
        self.injected_fused_attention = injected_fused_attention
        self.injected_fused_mlp = injected_fused_mlp
        self.trainable = trainable

    @property
    def quantized(self):
        return self._quantized

    @property
    def hf_device_map(self):
        return getattr(self.model, "hf_device_map", None)

    def _prepare_examples_for_quantization(
        self,
        examples: List[Dict[str, Union[List[int], torch.LongTensor]]],
        batch_size: int = 1,
    ):
        def _convert_tensor_to_list(tensor):
            if isinstance(tensor, torch.Tensor):
                if len(tensor.shape) == 1:
                    tensor = tensor.unsqueeze(0)
                tensor = tensor.long()
                return tensor.cpu().numpy().tolist()
            return [tensor]

        new_examples = []
        for example in examples:
            input_ids = _convert_tensor_to_list(example["input_ids"])
            attention_mask = _convert_tensor_to_list(example["attention_mask"])
            if "labels" in example:
                labels = _convert_tensor_to_list(example["labels"])
            elif "label" in example:
                labels = _convert_tensor_to_list(example["label"])
            elif "label_ids" in example:
                labels = _convert_tensor_to_list(example["label_ids"])
            else:
                labels = copy.deepcopy(input_ids)
            new_examples.append(
                {"input_ids": input_ids, "attention_mask": attention_mask, "labels": labels}
            )
        pad_token_id = self.config.pad_token_id
        if not pad_token_id:
            pad_token_id = self.config.eos_token_id

        new_examples = [
            collate_data(new_examples[start: start + batch_size], pad_token_id)
            for start in range(0, len(new_examples), batch_size)
        ]
        for new_example in new_examples:
            del new_example["labels"]

        return new_examples

    @torch.inference_mode()
    def quantize(
        self,
        examples: List[Dict[str, Union[List[int], torch.LongTensor]]],
        batch_size: int = 1,
        use_triton: bool = False,
        use_cuda_fp16: bool = True,
        autotune_warmup_after_quantized: bool = False,
        cache_examples_on_gpu: bool = True
    ):
        if self.quantized:
            raise EnvironmentError("can't execute quantize because the model is quantized.")
        if use_triton and not TRITON_AVAILABLE:
            logger.warning("triton is not installed, reset use_triton to False")
            use_triton = False

        device_map = self.hf_device_map
        if device_map:
            for name, device in device_map.items():
                if device == "cpu":
                    logger.info(f"truly offloading {name} to cpu with hook.")
                    module = get_module_by_name_suffix(self.model, name)
                    remove_hook_from_module(module, recurse=True)
                    accelerate.cpu_offload_with_hook(module, CUDA_0)

        layer_inputs = []
        attention_masks = []
        position_ids = []
        layer_input_kwargs = []
        layer_outputs = []

        examples = self._prepare_examples_for_quantization(examples, batch_size)

        def nested_move_to_device(v, device):
            if isinstance(v, torch.Tensor):
                return move_to_device(v, device)
            elif isinstance(v, (list, tuple)):
                return type(v)([nested_move_to_device(e, device) for e in v])
            else:
                return v

        class LayerHijacker(nn.Module):
            """hijack layer's forward pass to cache data"""

            def __init__(self, m, device):
                super().__init__()
                self.module = m
                self.data_device = device if cache_examples_on_gpu else CPU

            def forward(self, inp=None, **kwargs):
                if inp is None:  # some models use all key-value arguments in forward pass call
                    for kwarg_name in ["hidden_states"]:
                        if kwarg_name in kwargs:
                            inp = kwargs[kwarg_name]
                            break
                layer_inputs.append(move_to_device(inp, self.data_device))
                
                if kwargs["attention_mask"] is not None:
                    attention_masks.append(kwargs["attention_mask"].to(self.data_device))
                else:
                    attention_masks.append(None)
                
                pos_ids = kwargs.get("position_ids", None)
                if pos_ids is not None:
                    position_ids.append(move_to_device(pos_ids, self.data_device))
                one_kwargs = dict()
                for k, v in kwargs.items():  # make sure other arguments also be captured
                    if k not in ["hidden_states", "attention_mask", "position_ids"]:
                        one_kwargs[k] = nested_move_to_device(v, self.data_device)
                layer_input_kwargs.append(one_kwargs)
                raise ValueError

        forward_pass_use_cache = self.model.config.use_cache
        self.model.config.use_cache = False

        num_batches = len(examples)
        layers = get_module_by_name_prefix(self.model, self.layers_block_name)

        force_layer_back_to_cpu = False
        if get_device(layers[0]) == CPU:
            layers[0] = layers[0].to(CUDA_0)
            force_layer_back_to_cpu = True

        cur_layer_device = get_device(layers[0])
        ori_outside_layer_module_devices = {}
        for module_name in self.outside_layer_modules:
            module = get_module_by_name_prefix(self.model, module_name)

            if module is None:
                continue

            ori_outside_layer_module_devices[module_name] = get_device(module)
            if module is not None:
                move_to_device(module, cur_layer_device)

        # get inputs for first layer
        layers[0] = LayerHijacker(layers[0], cur_layer_device)
        for example in examples:
            for k, v in example.items():
                if len(v.shape) == 1:
                    v = v.unsqueeze(0)
                example[k] = move_to_device(v, cur_layer_device)
            try:
                self.model(**example)
            except ValueError:
                pass
        layers[0] = layers[0].module

        move_to_device(layers[0], CPU if force_layer_back_to_cpu else cur_layer_device)
        for module_name in self.outside_layer_modules:
            module = get_module_by_name_prefix(self.model, module_name)
            if module is not None:
                move_to_device(module, ori_outside_layer_module_devices[module_name])

        torch.cuda.empty_cache()

        inside_layer_modules = self.inside_layer_modules
        if not self.quantize_config.true_sequential:
            inside_layer_modules = [sum(inside_layer_modules, [])]
        quantizers = {}
        for i in range(len(layers)):
            logger.info(f"Start quantizing layer {i + 1}/{len(layers)}")
            layer = layers[i]
            force_layer_back_to_cpu = False
            if get_device(layer) == CPU:
                move_to_device(layer, CUDA_0)
                force_layer_back_to_cpu = True
            cur_layer_device = get_device(layer)

            full = find_layers(layer)
            for names in inside_layer_modules:
                subset = {n: full[n] for n in names if n in full}
                gptq = {}
                for name in subset:
                    gptq[name] = GPTQ(subset[name])
                    gptq[name].quantizer.configure(
                        self.quantize_config.bits,
                        perchannel=True,
                        sym=self.quantize_config.sym,
                        mse=False,
                    )

                def add_batch(name):
                    def tmp(_, inp, out):
                        gptq[name].add_batch(inp[0].data, out.data)

                    return tmp

                handles = []
                for name in subset:
                    handles.append(subset[name].register_forward_hook(add_batch(name)))
                for j in range(num_batches):
                    layer_input = move_to_device(layer_inputs[j], cur_layer_device)
                    layer_attention_mask = move_to_device(attention_masks[j], cur_layer_device)
                    additional_layer_inputs = {
                        "attention_mask": layer_attention_mask
                    }
                    layer_position_ids = None if not position_ids else move_to_device(position_ids[j], cur_layer_device)
                    if layer_position_ids is not None:
                        additional_layer_inputs["position_ids"] = layer_position_ids
                    for k, v in layer_input_kwargs[j].items():
                        additional_layer_inputs[k] = nested_move_to_device(v, cur_layer_device)
                    layer(layer_input, **additional_layer_inputs)
                for h in handles:
                    h.remove()

                for name in subset:
                    logger.info(f'Quantizing {name} in layer {i + 1}/{len(layers)}...')
                    scale, zero, g_idx = gptq[name].fasterquant(
                        percdamp=self.quantize_config.damp_percent,
                        group_size=self.quantize_config.group_size,
                        actorder=self.quantize_config.desc_act,
                        static_groups=self.quantize_config.static_groups
                    )
                    quantizers[f'{self.layers_block_name}.{i}.{name}'] = (
                        gptq[name].quantizer.to(CPU if force_layer_back_to_cpu else cur_layer_device),
                        move_to_device(scale, CPU if force_layer_back_to_cpu else cur_layer_device),
                        move_to_device(zero, CPU if force_layer_back_to_cpu else cur_layer_device),
                        move_to_device(g_idx, CPU if force_layer_back_to_cpu else cur_layer_device)
                    )
                    gptq[name].free()

            for j in range(num_batches):
                layer_input = move_to_device(layer_inputs[j], cur_layer_device)
                layer_attention_mask = move_to_device(attention_masks[j], cur_layer_device)
                additional_layer_inputs = {
                    "attention_mask": layer_attention_mask
                }
                layer_position_ids = None if not position_ids else move_to_device(position_ids[j], cur_layer_device)
                if layer_position_ids is not None:
                    additional_layer_inputs["position_ids"] = layer_position_ids
                for k, v in layer_input_kwargs[j].items():
                    additional_layer_inputs[k] = nested_move_to_device(v, cur_layer_device)
                layer_output = move_to_device(
                    layer(layer_input, **additional_layer_inputs)[0],
                    cur_layer_device if cache_examples_on_gpu else CPU
                )
                layer_outputs.append(layer_output)

            layers[i] = move_to_device(layer, CPU if force_layer_back_to_cpu else cur_layer_device)
            del layer
            del gptq
            del layer_inputs
            layer_inputs, layer_outputs = layer_outputs, []
            torch.cuda.empty_cache()

        pack_model(
            model=self.model,
            quantizers=quantizers,
            bits=self.quantize_config.bits,
            group_size=self.quantize_config.group_size,
            use_triton=use_triton,
            use_cuda_fp16=use_cuda_fp16,
            desc_act=self.quantize_config.desc_act,
            warmup_triton=autotune_warmup_after_quantized,
            force_layer_back_to_cpu=force_layer_back_to_cpu
        )
        if device_map:
            self.model = remove_hook_from_module(self.model, recurse=True)
            self.model = simple_dispatch_model(self.model, device_map)
        self.model.config.use_cache = forward_pass_use_cache

        self._quantized = True

        torch.cuda.empty_cache()

    @property
    def device(self):
        if not self.hf_device_map:
            return self.model.device
        else:
            device = [d for d in self.hf_device_map.values() if d not in {'disk'}][0]
            return torch.device(device)

    def to(self, device: Union[str, torch.device]):
        self.model.to(device)
        return self

    def forward(self, *args, **kwargs):
        return self.model(*args, **kwargs)

    def generate(self, **kwargs):
        """shortcut for model.generate"""
        with torch.inference_mode(), torch.amp.autocast(device_type=self.device.type):
            return self.model.generate(**kwargs)

    def prepare_inputs_for_generation(self, *args, **kwargs):
        """shortcut for model.prepare_inputs_for_generation"""
        return self.model.prepare_inputs_for_generation(*args, **kwargs)

    def push_to_hub(
        self,
        repo_id: str,
        save_dir: Optional[str] = None,
        use_safetensors: Optional[bool] = True,
        safetensors_metadata: Optional[Dict[str, str]] = None,
        commit_message: Optional[str] = "Upload of AutoGPTQ quantized model",
        use_auth_token: Optional[Union[bool, str]] = None,
        private: Optional[bool] = None,
        token: Optional[Union[bool, str]] = None,
        create_pr: Optional[bool] = False,
    ) -> str:
        """
        Upload the model to the Hugging Face Hub.

        Parameters:
            repo_id (`str`):
                The name of the repository you want to push your tool to. It should contain your organization name when
                pushing to a given organization.
            save_dir (`str`, *optional*):
                The name of the local folder to save the model to.
                If the model has already been saved, this parameter can be omitted.
            use_safetensors (`bool`, *optional*):
                Save the model using `safetensors`.
                If the model has already been saved, this parameter can be omitted.
            safetensors_metadata: (`dict`, *optional*, defaults to `None`):
                Pass optional metadata dictionary to be saved in the `safetensors` model file(s).
                Metadata is optional and is purely for informational purposes. It does not affect inference.
                If `None`, no metadata will be saved.
            commit_message (`str`, *optional*, defaults to `"Upload tool"`):
                Message to commit while pushing.
            use_auth_token (`bool` or `str`, *optional*):
                The token to use as HTTP bearer authorization for remote files. If `True`, will use the token generated
                when running `huggingface-cli login` (stored in `~/.huggingface`). Will default to `True` if `repo_url`
                is not specified.
            private (`bool`, *optional*):
                Whether or not the repository created should be private.
            token (`bool` or `str`, *optional*):
                The token to use as HTTP bearer authorization for remote files. If unset, will use the token generated
                when running `huggingface-cli login` (stored in `~/.huggingface`).
            create_pr (`bool`, *optional*, defaults to `False`):
                Whether or not to create a PR with the uploaded files or directly commit.
        """
        if (self.quantize_config.model_name_or_path is None or not isdir(self.quantize_config.model_name_or_path)) and save_dir is None:
            raise ValueError("Quantized model should be saved first, or you can provide save_dir to make sure model is saved to local disk before uploading.")
        
        if save_dir is not None:
            logger.info(f"Saving model to {save_dir}")
            self.save_quantized(save_dir, use_safetensors, safetensors_metadata)

        repo_url = create_repo(
            repo_id=repo_id, token=token, private=private, exist_ok=True, repo_type="model"
        )
        repo_id = repo_url.repo_id

        if self.quantize_config.model_name_or_path is not None:
            work_dir = self.quantize_config.model_name_or_path
            operations = [
                CommitOperationAdd(path_or_fileobj=join(work_dir, f), path_in_repo=f)
                for f in os.listdir(work_dir)
            ]
            logger.info(f"Uploading the following files to {repo_id}: {','.join(os.listdir(work_dir))}")
            return create_commit(
                repo_id=repo_id,
                operations=operations,
                commit_message=commit_message,
                token=use_auth_token,
                create_pr=create_pr,
                repo_type="model",
            )

    def save_quantized(self, save_dir: str, use_safetensors: bool = True, safetensors_metadata: Optional[Dict[str, str]] = None):
        """save quantized model and configs to local disk"""
        os.makedirs(save_dir, exist_ok=True)

        if not self.quantized:
            raise EnvironmentError("can only save quantized model, please execute .quantize first.")

        self.model.to(CPU)

        model_base_name = self.quantize_config.model_file_base_name or f"gptq_model-{self.quantize_config.bits}bit-{self.quantize_config.group_size}g"
        if use_safetensors:
            model_save_name = model_base_name + ".safetensors"
            state_dict = self.model.state_dict()
            state_dict = {k: v.clone().contiguous() for k, v in state_dict.items()}
            if safetensors_metadata is None:
                safetensors_metadata = {}
            elif not isinstance(safetensors_metadata, dict):
                raise TypeError("safetensors_metadata must be a dictionary.")
            else:
                logger.debug(f"Received safetensors_metadata: {safetensors_metadata}")
                new_safetensors_metadata = {}
                converted_keys = False
                for key, value in safetensors_metadata.items():
                    if not isinstance(key, str) or not isinstance(value, str):
                        converted_keys = True
                        try:
                            new_key = str(key)
                            new_value = str(value)
                        except Exception as e:
                            raise TypeError(f"safetensors_metadata: both keys and values must be strings and an error occured when trying to convert them: {e}")
                        if new_key in new_safetensors_metadata:
                            logger.warning(f"After converting safetensors_metadata keys to strings, the key '{new_key}' is duplicated. Ensure that all your metadata keys are strings to avoid overwriting.")
                        new_safetensors_metadata[new_key] = new_value
                safetensors_metadata = new_safetensors_metadata
                if converted_keys:
                    logger.debug(f"One or more safetensors_metadata keys or values had to be converted to str(). Final safetensors_metadata: {safetensors_metadata}")

            # Format is required to enable Accelerate to load the metadata
            # otherwise it raises an OSError
            safetensors_metadata['format'] = "pt"

            # Store the quantization configuration as safetensors metadata
            from auto_gptq import __version__
            safetensors_metadata['auto_gptq_version'] = str(__version__)
            safetensors_metadata['gptq_bits'] = str(self.quantize_config.bits)
            safetensors_metadata['gptq_group_size'] = str(self.quantize_config.group_size)
            safetensors_metadata['gptq_desc_act'] = str(self.quantize_config.desc_act)
            safetensors_metadata['gptq_damp_percent'] = str(self.quantize_config.damp_percent)
            safetensors_metadata['gptq_is_marlin_format'] = str(self.quantize_config.is_marlin_format)

            safe_save(state_dict, join(save_dir, model_save_name), safetensors_metadata)
        else:
            model_save_name = model_base_name + ".bin"
            torch.save(self.model.state_dict(), join(save_dir, model_save_name))

        self.model.config.quantization_config = self.quantize_config.to_dict()
        self.model.config.save_pretrained(save_dir)
        self.quantize_config.save_pretrained(save_dir)
        self.quantize_config.model_name_or_path = save_dir
        self.quantize_config.model_file_base_name = model_base_name

    def save_pretrained(self, save_dir: str, use_safetensors: bool = True, safetensors_metadata: Optional[Dict[str, str]] = None, **kwargs):
        """alias of save_quantized"""
        logger.warning("you are using save_pretrained, which will re-direct to save_quantized.")
        self.save_quantized(save_dir, use_safetensors, safetensors_metadata)

    @classmethod
    def from_pretrained(
        cls,
        pretrained_model_name_or_path: str,
        quantize_config: BaseQuantizeConfig,
        max_memory: Optional[dict] = None,
        trust_remote_code: bool = False,
        torch_dtype: torch.dtype = torch.float16,
        **model_init_kwargs
    ):
        """load un-quantized pretrained model to cpu"""

        if not torch.cuda.is_available():
            raise EnvironmentError("Load pretrained model to do quantization requires CUDA available.")

        def skip(*args, **kwargs):
            pass

        torch.nn.init.kaiming_uniform_ = skip
        torch.nn.init.uniform_ = skip
        torch.nn.init.normal_ = skip

        # Parameters related to loading from Hugging Face Hub
        cache_dir = model_init_kwargs.pop("cache_dir", None)
        force_download = model_init_kwargs.pop("force_download", False)
        resume_download = model_init_kwargs.pop("resume_download", False)
        proxies = model_init_kwargs.pop("proxies", None)
        local_files_only = model_init_kwargs.pop("local_files_only", False)
        use_auth_token = model_init_kwargs.pop("use_auth_token", None)
        revision = model_init_kwargs.pop("revision", None)
        subfolder = model_init_kwargs.pop("subfolder", "")
        commit_hash = model_init_kwargs.pop("_commit_hash", None)

        cached_file_kwargs = {
            "cache_dir": cache_dir,
            "force_download": force_download,
            "proxies": proxies,
            "resume_download": resume_download,
            "local_files_only": local_files_only,
            "use_auth_token": use_auth_token,
            "revision": revision,
            "subfolder": subfolder,
        }

        config = AutoConfig.from_pretrained(pretrained_model_name_or_path, trust_remote_code=True, **cached_file_kwargs)
        if config.model_type not in SUPPORTED_MODELS:
            raise TypeError(f"{config.model_type} isn't supported yet.")

        # enforce some values despite user specified
        model_init_kwargs["torch_dtype"] = torch_dtype
        model_init_kwargs["trust_remote_code"] = trust_remote_code
        if max_memory:
            if "disk" in max_memory:
                raise NotImplementedError("disk offload not support yet.")
            with accelerate.init_empty_weights():
                model = AutoModelForCausalLM.from_config(config, trust_remote_code=True)
            model.tie_weights()

            max_memory = accelerate.utils.get_balanced_memory(
                model,
                max_memory=max_memory,
                no_split_module_classes=[cls.layer_type],
                dtype=model_init_kwargs["torch_dtype"],
                low_zero=False
            )
            model_init_kwargs["device_map"] = accelerate.infer_auto_device_map(
                model,
                max_memory=max_memory,
                no_split_module_classes=[cls.layer_type],
                dtype=model_init_kwargs["torch_dtype"]
            )
            model_init_kwargs["low_cpu_mem_usage"] = True

            del model
        else:
            model_init_kwargs["device_map"] = None
            model_init_kwargs["low_cpu_mem_usage"] = False

        torch.cuda.empty_cache()

        merged_kwargs = {**model_init_kwargs, **cached_file_kwargs}
        model = AutoModelForCausalLM.from_pretrained(pretrained_model_name_or_path, **merged_kwargs)

        model_config = model.config.to_dict()
        seq_len_keys = ["max_position_embeddings", "seq_length", "n_positions"]
        if any([k in model_config for k in seq_len_keys]):
            for key in seq_len_keys:
                if key in model_config:
                    model.seqlen = model_config[key]
                    break
        else:
            logger.warning("can't get model's sequence length from model config, will set to 4096.")
            model.seqlen = 4096
        model.eval()

        return cls(model, False, quantize_config)

    @classmethod
    def from_quantized(
        cls,
        model_name_or_path: Optional[str],
        device_map: Optional[Union[str, Dict[str, Union[int, str]]]] = None,
        max_memory: Optional[dict] = None,
        device: Optional[Union[str, int]] = None,
        low_cpu_mem_usage: bool = False,
        use_triton: bool = False,
        use_qigen: bool = False,
        use_marlin: bool = False,
        torch_dtype: Optional[torch.dtype] = None,
        inject_fused_attention: bool = True,
        inject_fused_mlp: bool = True,
        use_cuda_fp16: bool = True,
        quantize_config: Optional[BaseQuantizeConfig] = None,
        model_basename: Optional[str] = None,
        use_safetensors: bool = True,
        trust_remote_code: bool = False,
        warmup_triton: bool = False,
        trainable: bool = False,
        disable_exllama: Optional[bool] = None,
        disable_exllamav2: bool = False,
        **kwargs
    ):
        """load quantized model from local disk"""

        # If disable_exllamav2 is True, we want to fall back on the exllama kernel and not the cuda/cuda_old ones.
        if disable_exllama is None:
            if disable_exllamav2:
                disable_exllama = False
            else:
                disable_exllama = True

        # Parameters related to loading from Hugging Face Hub
        cache_dir = kwargs.pop("cache_dir", None)
        force_download = kwargs.pop("force_download", False)
        resume_download = kwargs.pop("resume_download", False)
        proxies = kwargs.pop("proxies", None)
        local_files_only = kwargs.pop("local_files_only", False)
        use_auth_token = kwargs.pop("use_auth_token", None)
        revision = kwargs.pop("revision", None)
        subfolder = kwargs.pop("subfolder", "")
        commit_hash = kwargs.pop("_commit_hash", None)

        cached_file_kwargs = {
            "cache_dir": cache_dir,
            "force_download": force_download,
            "proxies": proxies,
            "resume_download": resume_download,
            "local_files_only": local_files_only,
            "use_auth_token": use_auth_token,
            "revision": revision,
            "subfolder": subfolder,
            "_raise_exceptions_for_missing_entries": False,
            "_commit_hash": commit_hash,
        }
        if use_qigen and not QIGEN_AVAILABLE:
            logger.warning("Qigen is not installed, reset use_qigen to False.")
            use_qigen = False    
        if use_triton and not TRITON_AVAILABLE:
            logger.warning("Triton is not installed, reset use_triton to False.")
            use_triton = False
        if not disable_exllama and not EXLLAMA_KERNELS_AVAILABLE:
            logger.warning(
                "Exllama kernel is not installed, reset disable_exllama to True. "
                "This may because you installed auto_gptq using a pre-build wheel "
                "on Windows, in which exllama_kernels are not compiled. To use "
                "exllama_kernels to further speedup inference, you can re-install "
                "auto_gptq from source."
            )
            disable_exllama = True
        if not disable_exllamav2 and not EXLLAMAV2_KERNELS_AVAILABLE:
            logger.warning(
                "Exllamav2 kernel is not installed, reset disable_exllamav2 to True. "
                "This may because you installed auto_gptq using a pre-build wheel "
                "on Windows, in which exllama_kernels are not compiled. To use "
                "exllama_kernels to further speedup inference, you can re-install "
                "auto_gptq from source."
            )
            disable_exllamav2 = True
        if not AUTOGPTQ_CUDA_AVAILABLE:
            logger.warning(
                "CUDA kernels for auto_gptq are not installed, this will result in "
                "very slow inference speed. This may because:\n"
                "1. You disabled CUDA extensions compilation by setting BUILD_CUDA_EXT=0 when install auto_gptq from source.\n"
                "2. You are using pytorch without CUDA support.\n"
                "3. CUDA and nvcc are not installed in your device."
            )
            
        if use_qigen and QIGEN_AVAILABLE:
            logger.warning("QIgen is active. Ignores all settings related to cuda.")
            inject_fused_attention = False
            inject_fused_mlp = False
            use_triton = False
            disable_exllama = True
            disable_exllamav2 = True
            
        if not disable_exllamav2 and not disable_exllama:
            logger.warning(
                "You have activated both exllama and exllamav2 kernel. Setting disable_exllama to True and keeping disable_exllamav2 to False"
            )
            disable_exllama = True
                    
        # == step1: prepare configs and file names == #
        config = AutoConfig.from_pretrained(model_name_or_path, trust_remote_code=trust_remote_code, **cached_file_kwargs)

        if config.model_type not in SUPPORTED_MODELS:
            raise TypeError(f"{config.model_type} isn't supported yet.")

        if quantize_config is None:
            quantize_config = BaseQuantizeConfig.from_pretrained(model_name_or_path, **cached_file_kwargs, **kwargs)

        if not use_marlin and MARLIN_AVAILABLE:
            unsupported_reason = _validate_marlin_compatibility(quantize_config)
            if unsupported_reason is None and _validate_marlin_device_support():
                logger.info("You passed a model that is compatible with the Marlin int4*fp16 GPTQ kernel but use_marlin is False. We recommend using `use_marlin=True` to use the optimized Marlin kernels for inference. Example: `model = AutoGPTQForCausalLM.from_quantized(..., use_marlin=True)`.")

        if hasattr(quantize_config, "is_marlin_format") and quantize_config.is_marlin_format and not use_marlin:
            raise ValueError(
                "You passed a GPTQ model saved in int4*fp16 GPTQ Marlin kernel format but are loading with use_marlin=False. "
                "Please use `use_marlin=True` to load this model. Example: `model = AutoGPTQForCausalLM.from_quantized(..., use_marlin=True)`."
            )

        if model_basename is None:
            if quantize_config.model_file_base_name:
                possible_model_basenames = [quantize_config.model_file_base_name]
            else:
                possible_model_basenames = [f"gptq_model-{quantize_config.bits}bit-{quantize_config.group_size}g", "model"]
        else:
            possible_model_basenames = [model_basename]
        
        quantize_config.model_name_or_path = model_name_or_path
        
        extensions = []
        if use_safetensors:
            extensions.append(".safetensors")
        else:
            extensions += [".bin", ".pt"]

        model_name_or_path = str(model_name_or_path)
        is_local = isdir(model_name_or_path)

        resolved_archive_file = None
        true_model_basename = None
        searched_files = []
        if is_local:
            for ext in extensions:
                for possible_model_basename in possible_model_basenames:
                    model_save_name = join(model_name_or_path, possible_model_basename)
                    searched_files.append(possible_model_basename + ext)
                    if isfile(model_save_name + ext):
                        resolved_archive_file = model_save_name + ext
                        true_model_basename = possible_model_basename
                        break
        else:  # remote
            temp = None
            for ext in extensions:
                for possible_model_basename in possible_model_basenames:
                    resolved_archive_file = cached_file(model_name_or_path, possible_model_basename + ext, **cached_file_kwargs)
                    if resolved_archive_file is None:
                        resolved_archive_file = temp
                    searched_files.append(possible_model_basename + ext)
                    if resolved_archive_file is not None:
                        temp = resolved_archive_file
                        true_model_basename = possible_model_basename
                        break
        
        quantize_config.model_file_base_name = true_model_basename
        if resolved_archive_file is None:
            raise FileNotFoundError(f"Could not find a model in {model_name_or_path} with a name in {', '.join(searched_files)}. Please specify the argument model_basename to use a custom file name.")
                
        model_save_name = resolved_archive_file

        if (not disable_exllama or not disable_exllamav2) and trainable:
            logger.warning("QuantLinear with the exllama backend not does support the trainable mode yet, switching to cuda/cuda_old/triton backend.")
            disable_exllama = True
            disable_exllamav2 = True
            
        elif not use_triton and trainable:
            logger.warning("QuantLinear with cuda backend not support trainable mode yet, Switch to the pytorch backend.")

        # == step2: convert model to gptq-model (replace Linear with QuantLinear) == #
        def skip(*args, **kwargs):
            pass
            
        if torch_dtype is None:
            if not use_qigen:
                torch_dtype = torch.float16
            else:
                torch_dtype = torch.float32
        
        if torch_dtype != torch.float16:
            logger.warning("Overriding use_cuda_fp16 to False since torch_dtype is not torch.float16.")
            use_cuda_fp16 = False
        
        if not use_qigen:
            torch.nn.init.kaiming_uniform_ = skip
            torch.nn.init.uniform_ = skip
            torch.nn.init.normal_ = skip

            transformers.modeling_utils._init_weights = False

            init_contexts = [no_init_weights()]
            if low_cpu_mem_usage:
                init_contexts.append(accelerate.init_empty_weights(include_buffers=False))

            with ContextManagers(init_contexts):
                model = AutoModelForCausalLM.from_config(
                    config,
                    trust_remote_code=trust_remote_code,
                    torch_dtype=torch_dtype
                )

                layers = find_layers(model)
                ignore_layers = [cls.lm_head_name] + cls.outside_layer_modules
                for name in list(layers.keys()):
                    if any([name.startswith(ignore_layer) for ignore_layer in ignore_layers]) or all([not name.endswith(ignore_layer) for sublist in cls.inside_layer_modules for ignore_layer in sublist]):
                        logger.info(f"The layer {name} is not quantized.")
                        del layers[name]

                make_quant(
                    model,
                    layers,
                    quantize_config.bits,
                    quantize_config.group_size,
                    use_triton=use_triton,
                    disable_exllama=disable_exllama,
                    disable_exllamav2=disable_exllamav2,
                    use_cuda_fp16=use_cuda_fp16,
                    desc_act=quantize_config.desc_act,
                    trainable=trainable
                )
                model.tie_weights()

            # == step3: load checkpoint and dispatch == #
            if isinstance(device_map, str) and device_map not in ["auto", "balanced", "balanced_low_0", "sequential"]:
                raise ValueError(
                    "If passing a string for `device_map`, please choose 'auto', 'balanced', 'balanced_low_0' or "
                    "'sequential'."
                )
            if isinstance(device_map, dict):
                max_memory = None
            else:
                if device is None and not device_map and not max_memory:
                    device_map = "auto"
                if device is not None:
                    device = torch.device(device)
                    if not max_memory and not device_map:
                        device_map = {"": device.index if device.type == "cuda" else device.type}
                if not isinstance(device_map, dict) and device_map != "sequential":
                    max_memory = accelerate.utils.get_balanced_memory(
                        model=model,
                        max_memory=max_memory,
                        no_split_module_classes=[cls.layer_type],
                        low_zero=(device_map == "balanced_low_0")
                    )
            if not isinstance(device_map, dict):
                device_map = accelerate.infer_auto_device_map(
                    model,
                    max_memory=max_memory,
                    no_split_module_classes=[cls.layer_type]
                )

            if low_cpu_mem_usage:
                make_sure_no_tensor_in_meta_device(model, use_triton, quantize_config.desc_act, quantize_config.group_size, bits=quantize_config.bits)

            # TODO: move this logic in an awq_utils.py file.
            if quantize_config.awq_gemm_checkpoint:
                if use_marlin:
                    raise ValueError("Tried to load an AWQ kernel with use_marlin=True. This is currently not supported. Please open an issue in AutoGPTQ repository.")

                if is_local:
                    is_cached = os.path.isfile(os.path.join(model_name_or_path, "autogptq_model.safetensors"))
                else:
                    namespace, subfolder = model_name_or_path.split("/")
                    assets_path = huggingface_hub.cached_assets_path(library_name="autogptq", namespace=namespace, subfolder=subfolder)
                    weight_path = os.path.join(assets_path, "autogptq_model.safetensors")

                    is_cached = os.path.isfile(weight_path)

                if is_cached:
                    if is_local:
                        model_save_name = os.path.join(model_name_or_path, "autogptq_model.safetensors")
                    else:
                        namespace, subfolder = model_name_or_path.split("/")
                        assets_path = huggingface_hub.cached_assets_path(library_name="autogptq", namespace=namespace, subfolder=subfolder)
                        model_save_name = os.path.join(assets_path, "autogptq_model.safetensors")

                    logger.info(f"Loading an AWQ model, detected a cached repacked weight at {model_save_name}.")
                else:
                    logger.info("Loading an AWQ model. This requires repacking the weights, and no repacking cached weight was found. Grab a coffee!")

                    if "safetensors" not in model_save_name:
                        raise NotImplementedError(f"Conversion from AWQ checkpoints is implemented only for safetensors checkpoints, found {model_save_name}")
                    if quantize_config.bits != 4:
                        raise NotImplementedError(f"Conversion from AWQ checkpoints is supported only for 4 bits models. Found {quantize_config.bits} bits.")
                    gptq_layers = set()
                    non_gptq_params = set()
                    with safe_open(model_save_name, framework="pt") as f:
                        for state_dict_key in f.keys():
                            if "qweight" not in state_dict_key and "qzeros" not in state_dict_key and "scales" not in state_dict_key:
                                non_gptq_params.add(state_dict_key)
                                continue
                            
                            # e.g. prefix "model.layers.3.self_attn.k_proj"
                            prefix, _ = state_dict_key.rsplit('.', 1)
                            gptq_layers.add(prefix)

                        new_state_dict = {}

                        for state_dict_key in non_gptq_params:
                            new_state_dict[state_dict_key] = f.get_tensor(state_dict_key)

                        gptq_layers = sorted(gptq_layers)
                        max_layer_name_length = len(max(gptq_layers, key=len))
                        pbar = tqdm(gptq_layers)
                        i = 0
                        for gptq_layer_name in pbar:
                            i += 1
                            desc = f"Unpacking {gptq_layer_name} + '...'"
                            desc = desc + " " * (max_layer_name_length - len(desc))

                            awq_qweight = f.get_tensor(gptq_layer_name + ".qweight")
                            awq_qzeros = f.get_tensor(gptq_layer_name + ".qzeros")
                            awq_scales = f.get_tensor(gptq_layer_name + ".scales")

                            # TODO: add FAST unpacking.
                            unpacked_qweight, unpacked_qzeros = unpack_awq(awq_qweight, awq_qzeros, awq_scales, bits=quantize_config.bits, group_size=quantize_config.group_size)

                            # TODO: add FAST repacking, this is too slow.
                            desc = f"Repacking {gptq_layer_name}..."
                            desc = desc + " " * (max_layer_name_length + 12 - len(desc))
                            pbar.set_description(desc)
                            gptq_qweight, gptq_qzeros = pack_from_tensors(unpacked_qweight, unpacked_qzeros, awq_scales, bits=quantize_config.bits, group_size=quantize_config.group_size)

                            new_state_dict[gptq_layer_name + ".qweight"] = gptq_qweight
                            new_state_dict[gptq_layer_name + ".qzeros"] = gptq_qzeros
                            new_state_dict[gptq_layer_name + ".scales"] = awq_scales

                    # Cache the converted model.
                    if is_local:
                        model_save_name = os.path.join(model_name_or_path, "autogptq_model.safetensors")
                        safe_save(new_state_dict, model_save_name)
                    else:
                        namespace, subfolder = model_name_or_path.split("/")
                        assets_path = huggingface_hub.cached_assets_path(library_name="autogptq", namespace=namespace, subfolder=subfolder)
                        model_save_name = os.path.join(assets_path, "autogptq_model.safetensors")

                        safe_save(new_state_dict, model_save_name)

            # TODO: Move this logic in a marlin_utils.py file.
            if use_marlin:
                # Validate the model can run in Marlin.
                if torch_dtype != torch.float16:
                    raise ValueError("Marlin kernel requires torch_dtype=torch.float16.")
                unsupported_reason = _validate_marlin_compatibility(quantize_config)
                if unsupported_reason is not None:
                    raise ValueError(f"The model {model_name_or_path} can not be converted to use the Marlin kernel for the following reason: {unsupported_reason}, which is not supported by Marlin kernel.")

                # Load the quant linear type we need.
                quant_linear_class = dynamically_import_QuantLinear(
                    use_triton=use_triton,
                    desc_act=quantize_config.desc_act,
                    group_size=quantize_config.group_size,
                    bits=quantize_config.bits,
                    disable_exllama=disable_exllama,
                    disable_exllamav2=disable_exllamav2
                )
                
                # Prepare model for marlin load.
                #   If stub is marlin serialzed         --> load from directly
                #   If stub has cached marlin version   --> load from the cached versin
                #   Otherwise                           --> convert to marlin, cache, load from cache
                model, model_save_name = prepare_model_for_marlin_load(
                    model_name_or_path=model_name_or_path, 
                    model=model,
                    quantize_config=quantize_config,
                    quant_linear_class=quant_linear_class,
                    torch_dtype=torch_dtype,
                    current_model_save_name=model_save_name,
                    device_map=device_map
                )

<<<<<<< HEAD
                if is_local:
                    is_cached = os.path.isfile(os.path.join(model_name_or_path, "autogptq_model.safetensors"))
                else:
                    namespace, subfolder = model_name_or_path.split("/")
                    assets_path = huggingface_hub.cached_assets_path(library_name="autogptq", namespace=namespace, subfolder=subfolder)
                    weight_path = os.path.join(assets_path, "autogptq_model.safetensors")

                    is_cached = os.path.isfile(weight_path)

                if is_cached:
                    if is_local:
                        model_save_name = os.path.join(model_name_or_path, "autogptq_model.safetensors")
                    else:
                        namespace, subfolder = model_name_or_path.split("/")
                        assets_path = huggingface_hub.cached_assets_path(library_name="autogptq", namespace=namespace, subfolder=subfolder)
                        model_save_name = os.path.join(assets_path, "autogptq_model.safetensors")

                    logger.info(f"Loading a GPTQ model, detected a cached repacked weight for Marlin kernel at {model_save_name}.")

                    # We will use the cached checkpoint to load parameters and buffers in the model, so we only need to replace QuantLinear layers here.
                    model = convert_to_marlin(model, quant_linear_class, quantize_config, repack=False)
                else:
                    # Loading the GPTQ checkpoint to do the conversion.
                    # TODO: Avoid loading the model with wrong QuantLinear, and directly use
                    # Marlin ones. The repacking can be done directly on the safetensors, just
                    # as for AWQ checkpoints.
                    accelerate.utils.modeling.load_checkpoint_in_model(
                        model,
                        dtype=torch_dtype,  # This is very hacky but works due to https://github.com/huggingface/accelerate/blob/bd72a5f1a80d5146554458823f8aeda0a9db5297/src/accelerate/utils/modeling.py#L292
                        checkpoint=model_save_name,
                        device_map=device_map,
                        offload_state_dict=True,
                        offload_buffers=True
                    )

                    model = convert_to_marlin(model, quant_linear_class, quantize_config, repack=True)

                    weights = {k: v.clone().contiguous() for k, v in model.state_dict().items()}
                    # Cache the converted model.
                    if is_local:
                        model_save_name = os.path.join(model_name_or_path, "autogptq_model.safetensors")
                        safe_save(weights, model_save_name)
                    else:
                        namespace, subfolder = model_name_or_path.split("/")
                        assets_path = huggingface_hub.cached_assets_path(library_name="autogptq", namespace=namespace, subfolder=subfolder)
                        model_save_name = os.path.join(assets_path, "autogptq_model.safetensors")

                        safe_save(weights, model_save_name)

=======
                # Disable incompatible optimizations.
>>>>>>> 682ceb05
                if inject_fused_attention or inject_fused_mlp:
                    # TODO: Validate whether that can be used.
                    logger.info("Disabling fused attention and mlp injection because Marlin kernel is used.")
                    inject_fused_attention = False
                    inject_fused_mlp = False

            accelerate.utils.modeling.load_checkpoint_in_model(
                model,
                dtype=torch_dtype,  # This is very hacky but works due to https://github.com/huggingface/accelerate/blob/bd72a5f1a80d5146554458823f8aeda0a9db5297/src/accelerate/utils/modeling.py#L292
                checkpoint=model_save_name,
                device_map=device_map,
                offload_state_dict=True,
                offload_buffers=True
            )

            # TODO: Why are we using this custom function and not dispatch_model?
            model = simple_dispatch_model(model, device_map)
        else:
            # Using QiGen.

            if quantize_config.desc_act:
                NotImplementedError('desc_act=True is not yet supported.')
            model = AutoModelForCausalLM.from_config(
                config,
                trust_remote_code=trust_remote_code,
                torch_dtype=torch_dtype
            )

            layers = find_layers(model)
            ignore_layers = [cls.lm_head_name] + cls.outside_layer_modules
            for name in list(layers.keys()):
                if any([name.startswith(ignore_layer) for ignore_layer in ignore_layers]):
                    logger.info(f"{name} not been quantized, will be ignored when make_quant.")
                    del layers[name]
            
            if model_save_name.endswith('.safetensors'):
                checkpoint = safe_load(model_save_name)
            else:
                checkpoint = torch.load(model_save_name)
            make_quant(
                model,
                layers,
                quantize_config.bits,
                quantize_config.group_size,
                use_triton=use_triton,
                disable_exllama=disable_exllama,
                disable_exllamav2=disable_exllamav2,
                use_cuda_fp16=use_cuda_fp16,
                desc_act=quantize_config.desc_act,
                trainable=trainable,
                use_qigen=True
            )
            preprocess_checkpoint_qigen(
                model,
                layers,
                quantize_config.bits,
                quantize_config.group_size,
                checkpoint
            )
            model.load_state_dict(checkpoint)

        # == step4: set seqlen == #
        model_config = model.config.to_dict()
        seq_len_keys = ["max_position_embeddings", "seq_length", "n_positions"]
        if any([k in model_config for k in seq_len_keys]):
            for key in seq_len_keys:
                if key in model_config:
                    model.seqlen = model_config[key]
                    break
        else:
            logger.warning("can't get model's sequence length from model config, will set to 4096.")
            model.seqlen = 4096

        # == step5: (optional) inject optimized module == #
        if inject_fused_attention:
            if cls.fused_attn_module_type is None:
                inject_fused_attention = False
                logger.warning(f"{cls.__name__} hasn't fused attention module yet, will skip inject fused attention.")
            else:
                cls.fused_attn_module_type.inject_to_model(
                    model,
                    use_triton=use_triton,
                    group_size=quantize_config.group_size,
                    use_cuda_fp16=use_cuda_fp16,
                    desc_act=quantize_config.desc_act,
                    trainable=trainable,
                    bits=quantize_config.bits,
                    disable_exllama=disable_exllama,
                    disable_exllamav2=disable_exllamav2
                )
        if inject_fused_mlp:
            if cls.fused_mlp_module_type is None:
                inject_fused_mlp = False
                logger.warning(f"{cls.__name__} hasn't fused mlp module yet, will skip inject fused mlp.")
            else:
                cls.fused_mlp_module_type.inject_to_model(
                    model,
                    use_triton=use_triton
                )

        # Any post-initialization that require device information, for example buffers initialization on device.
        model = autogptq_post_init(model, use_act_order=quantize_config.desc_act)

        model.eval()

        # == step6: (optional) warmup triton == #
        if use_triton and warmup_triton:
            from ..nn_modules.qlinear.qlinear_triton import QuantLinear
            QuantLinear.warmup(model, seqlen=model.seqlen)

            if inject_fused_mlp and cls.fused_mlp_module_type is not None:
                cls.fused_mlp_module_type.warmup(model, seqlen=model.seqlen)

        # == step7: make model compatible with peft
        cls.make_sure_compatible_with_peft(
            model, use_triton, quantize_config.desc_act, quantize_config.group_size, bits=quantize_config.bits
        )

        return cls(
            model,
            True,
            quantize_config,
            is_triton_backend=use_triton,
            injected_fused_attention=inject_fused_attention,
            injected_fused_mlp=inject_fused_mlp and use_triton,
            trainable=trainable
        )

    def warmup_triton(self, enabled: bool = True):
        if not enabled:
            return
        if not TRITON_AVAILABLE:
            logger.warning(f"triton is not available, skip warmup stage directly.")
            return

        from ..nn_modules.qlinear.qlinear_triton import QuantLinear
        QuantLinear.warmup(self.model, seqlen=self.model.seqlen)

        if self.fused_mlp_module_type is not None:
            self.fused_mlp_module_type.warmup(self.model, seqlen=self.model.seqlen)

    def enable_trainable_mode(self, enabled: bool = True):
        if not self.is_triton_backend and enabled:
            raise NotImplementedError("For now, trainable mode only supports triton backend.")
        for n, m in self.model.named_modules():
            if hasattr(m, "trainable"):
                setattr(m, "trainable", enabled)

    def disable_trainable_mode(self):
        self.enable_trainable_mode(enabled=False)

    @staticmethod
    def make_sure_compatible_with_peft(model: PreTrainedModel, use_triton: bool, desc_act: bool, group_size: int, bits: int):
        GeneralQuantLinear.inject_to_model(
            model,
            dynamically_import_QuantLinear(use_triton, desc_act, group_size, bits=bits)
        )

    def __getattr__(self, item):
        try:
            return super().__getattr__(item)
        except:
            return getattr(self.model, item)

__all__ = ["BaseGPTQForCausalLM", "BaseQuantizeConfig"]<|MERGE_RESOLUTION|>--- conflicted
+++ resolved
@@ -1113,59 +1113,7 @@
                     device_map=device_map
                 )
 
-<<<<<<< HEAD
-                if is_local:
-                    is_cached = os.path.isfile(os.path.join(model_name_or_path, "autogptq_model.safetensors"))
-                else:
-                    namespace, subfolder = model_name_or_path.split("/")
-                    assets_path = huggingface_hub.cached_assets_path(library_name="autogptq", namespace=namespace, subfolder=subfolder)
-                    weight_path = os.path.join(assets_path, "autogptq_model.safetensors")
-
-                    is_cached = os.path.isfile(weight_path)
-
-                if is_cached:
-                    if is_local:
-                        model_save_name = os.path.join(model_name_or_path, "autogptq_model.safetensors")
-                    else:
-                        namespace, subfolder = model_name_or_path.split("/")
-                        assets_path = huggingface_hub.cached_assets_path(library_name="autogptq", namespace=namespace, subfolder=subfolder)
-                        model_save_name = os.path.join(assets_path, "autogptq_model.safetensors")
-
-                    logger.info(f"Loading a GPTQ model, detected a cached repacked weight for Marlin kernel at {model_save_name}.")
-
-                    # We will use the cached checkpoint to load parameters and buffers in the model, so we only need to replace QuantLinear layers here.
-                    model = convert_to_marlin(model, quant_linear_class, quantize_config, repack=False)
-                else:
-                    # Loading the GPTQ checkpoint to do the conversion.
-                    # TODO: Avoid loading the model with wrong QuantLinear, and directly use
-                    # Marlin ones. The repacking can be done directly on the safetensors, just
-                    # as for AWQ checkpoints.
-                    accelerate.utils.modeling.load_checkpoint_in_model(
-                        model,
-                        dtype=torch_dtype,  # This is very hacky but works due to https://github.com/huggingface/accelerate/blob/bd72a5f1a80d5146554458823f8aeda0a9db5297/src/accelerate/utils/modeling.py#L292
-                        checkpoint=model_save_name,
-                        device_map=device_map,
-                        offload_state_dict=True,
-                        offload_buffers=True
-                    )
-
-                    model = convert_to_marlin(model, quant_linear_class, quantize_config, repack=True)
-
-                    weights = {k: v.clone().contiguous() for k, v in model.state_dict().items()}
-                    # Cache the converted model.
-                    if is_local:
-                        model_save_name = os.path.join(model_name_or_path, "autogptq_model.safetensors")
-                        safe_save(weights, model_save_name)
-                    else:
-                        namespace, subfolder = model_name_or_path.split("/")
-                        assets_path = huggingface_hub.cached_assets_path(library_name="autogptq", namespace=namespace, subfolder=subfolder)
-                        model_save_name = os.path.join(assets_path, "autogptq_model.safetensors")
-
-                        safe_save(weights, model_save_name)
-
-=======
                 # Disable incompatible optimizations.
->>>>>>> 682ceb05
                 if inject_fused_attention or inject_fused_mlp:
                     # TODO: Validate whether that can be used.
                     logger.info("Disabling fused attention and mlp injection because Marlin kernel is used.")
