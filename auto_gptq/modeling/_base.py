--- conflicted
+++ resolved
@@ -960,15 +960,15 @@
             for ext in extensions:
                 for possible_model_basename in possible_model_basenames:
                     # check for sharded model
-                    possible_index_file = join(model_name_or_path, possible_model_basename + ext + '.index.json')
+                    possible_index_file = join(model_name_or_path, possible_model_basename + ext + ".index.json")
                     if isfile(possible_index_file):
-                        possible_model_basename = possible_index_file.replace(ext + '.index.json', '')
+                        possible_model_basename = possible_index_file.replace(ext + ".index.json", "")
                         model_index_file = possible_index_file
                         is_sharded = True
 
                     model_save_name = join(model_name_or_path, possible_model_basename)
                     searched_files.append(possible_model_basename + ext)
-                    model_or_index = model_save_name + ext + ('' if not is_sharded else '.index.json')
+                    model_or_index = model_save_name + ext + ("" if not is_sharded else ".index.json")
                     if isfile(model_or_index):
                         resolved_archive_file = model_or_index
                         true_model_basename = possible_model_basename
@@ -977,31 +977,33 @@
             temp = None
             for ext in extensions:
                 for possible_model_basename in possible_model_basenames:
-<<<<<<< HEAD
                     # check for sharded model
-                    if cached_index := cached_file(model_name_or_path, possible_model_basename + ext + '.index.json', **cached_file_kwargs):
+                    if cached_index := cached_file(
+                            model_name_or_path,
+                            possible_model_basename + ext + ".index.json",
+                            **cached_file_kwargs,
+                    ):
                         with open(str(cached_index)) as f:
                             index_json = json.load(f)
                             # find the shards from index.json
-                            shards = list(set([shard for shard in index_json['weight_map'].values()]))
+                            shards = list(set([shard for shard in index_json["weight_map"].values()]))
                             for shard in shards:
-                                resolved_archive_file = cached_file(model_name_or_path, shard, **cached_file_kwargs)
+                                resolved_archive_file = cached_file(
+                                    model_name_or_path,
+                                    shard,
+                                    **cached_file_kwargs,
+                                )
                                 searched_files.append(shard)
                             model_index_file = cached_index
                             is_sharded = True
                     else:
-                        resolved_archive_file = cached_file(model_name_or_path, possible_model_basename + ext, **cached_file_kwargs)
+                        resolved_archive_file = cached_file(
+                            model_name_or_path,
+                            possible_model_basename + ext,
+                            **cached_file_kwargs,
+                        )
                         if resolved_archive_file is None:
                             resolved_archive_file = temp
-=======
-                    resolved_archive_file = cached_file(
-                        model_name_or_path,
-                        possible_model_basename + ext,
-                        **cached_file_kwargs,
-                    )
-                    if resolved_archive_file is None:
-                        resolved_archive_file = temp
->>>>>>> 7c691ed3
                     searched_files.append(possible_model_basename + ext)
                     if resolved_archive_file is not None:
                         temp = resolved_archive_file
