--- conflicted
+++ resolved
@@ -1,14 +1,7 @@
 import copy
 import logging
 import os
-<<<<<<< HEAD
-import re
-from dataclasses import dataclass, field, fields
-from logging import getLogger
-from os.path import join, isfile, isdir
-=======
 from os.path import isdir, join
->>>>>>> ea829c7b
 from typing import Dict, List, Optional, Union
 
 import accelerate
@@ -21,11 +14,6 @@
 from safetensors.torch import save_file as safe_save
 from tqdm import tqdm
 from transformers import AutoConfig, AutoModelForCausalLM, PreTrainedModel
-<<<<<<< HEAD
-from transformers.utils.hub import PushToHubMixin, cached_file, create_repo, create_commit, CommitOperationAdd
-from transformers.utils.generic import ContextManagers
-from transformers.modeling_utils import no_init_weights, shard_checkpoint
-=======
 from transformers.modeling_utils import no_init_weights
 from transformers.utils.generic import ContextManagers
 from transformers.utils.hub import (
@@ -34,7 +22,6 @@
     create_commit,
     create_repo,
 )
->>>>>>> ea829c7b
 
 from ..nn_modules._fused_base import FusedBaseAttentionModule, FusedBaseMLPModule
 from ..nn_modules.qlinear import GeneralQuantLinear
@@ -532,15 +519,10 @@
     def save_quantized(
         self,
         save_dir: str,
-<<<<<<< HEAD
-        use_safetensors: bool = False,
+        use_safetensors: bool = True,
         safetensors_metadata: Optional[Dict[str, str]] = None,
         max_shard_size: str = "10GB",
-        model_base_name: Optional[str] = None
-=======
-        use_safetensors: bool = True,
-        safetensors_metadata: Optional[Dict[str, str]] = None,
->>>>>>> ea829c7b
+        model_base_name: Optional[str] = None,
     ):
         """save quantized model and configs to local disk"""
         os.makedirs(save_dir, exist_ok=True)
@@ -554,65 +536,10 @@
                 f"gptq_model-{self.quantize_config.bits}bit-{self.quantize_config.group_size}g"
             )
 
-<<<<<<< HEAD
         state_dict = self.model.state_dict()
-=======
-        model_base_name = (
-            self.quantize_config.model_file_base_name
-            or f"gptq_model-{self.quantize_config.bits}bit-{self.quantize_config.group_size}g"
-        )
->>>>>>> ea829c7b
         if use_safetensors:
             state_dict = {k: v.clone().contiguous() for k, v in state_dict.items()}
-<<<<<<< HEAD
             model_save_name = model_base_name + ".safetensors"
-=======
-            if safetensors_metadata is None:
-                safetensors_metadata = {}
-            elif not isinstance(safetensors_metadata, dict):
-                raise TypeError("safetensors_metadata must be a dictionary.")
-            else:
-                logger.debug(f"Received safetensors_metadata: {safetensors_metadata}")
-                new_safetensors_metadata = {}
-                converted_keys = False
-                for key, value in safetensors_metadata.items():
-                    if not isinstance(key, str) or not isinstance(value, str):
-                        converted_keys = True
-                        try:
-                            new_key = str(key)
-                            new_value = str(value)
-                        except Exception as e:
-                            raise TypeError(
-                                f"safetensors_metadata: both keys and values must be strings and an error occured when trying to convert them: {e}"
-                            )
-                        if new_key in new_safetensors_metadata:
-                            logger.warning(
-                                f"After converting safetensors_metadata keys to strings, the key '{new_key}' is duplicated. Ensure that all your metadata keys are strings to avoid overwriting."
-                            )
-                        new_safetensors_metadata[new_key] = new_value
-                safetensors_metadata = new_safetensors_metadata
-                if converted_keys:
-                    logger.debug(
-                        f"One or more safetensors_metadata keys or values had to be converted to str(). Final safetensors_metadata: {safetensors_metadata}"
-                    )
-
-            # Format is required to enable Accelerate to load the metadata
-            # otherwise it raises an OSError
-            safetensors_metadata["format"] = "pt"
-
-            # Store the quantization configuration as safetensors metadata
-            from auto_gptq import __version__
-
-            safetensors_metadata["auto_gptq_version"] = str(__version__)
-            safetensors_metadata["gptq_bits"] = str(self.quantize_config.bits)
-            safetensors_metadata["gptq_group_size"] = str(self.quantize_config.group_size)
-            safetensors_metadata["gptq_desc_act"] = str(self.quantize_config.desc_act)
-            safetensors_metadata["gptq_damp_percent"] = str(self.quantize_config.damp_percent)
-            safetensors_metadata["gptq_" + CHECKPOINT_FORMAT_FIELD] = self.quantize_config.checkpoint_format
-            safetensors_metadata["gptq_" + QUANT_METHOD_FIELD] = self.quantize_config.quant_method
-
-            safe_save(state_dict, join(save_dir, model_save_name), safetensors_metadata)
->>>>>>> ea829c7b
         else:
             model_save_name = model_base_name + ".bin"
 
@@ -664,17 +591,20 @@
                         logger.debug(
                             f"One or more safetensors_metadata keys or values had to be converted to str(). Final safetensors_metadata: {safetensors_metadata}")
 
-                # Format is required to enable Accelerate to load the metadata
-                # otherwise it raises an OSError
-                safetensors_metadata['format'] = "pt"
-
-                # Store the quantization configuration as safetensors metadata
-                from auto_gptq import __version__
-                safetensors_metadata['auto_gptq_version'] = str(__version__)
-                safetensors_metadata['gptq_bits'] = str(self.quantize_config.bits)
-                safetensors_metadata['gptq_group_size'] = str(self.quantize_config.group_size)
-                safetensors_metadata['gptq_desc_act'] = str(self.quantize_config.desc_act)
-                safetensors_metadata['gptq_damp_percent'] = str(self.quantize_config.damp_percent)
+            # Format is required to enable Accelerate to load the metadata
+            # otherwise it raises an OSError
+            safetensors_metadata["format"] = "pt"
+
+            # Store the quantization configuration as safetensors metadata
+            from auto_gptq import __version__
+
+            safetensors_metadata["auto_gptq_version"] = str(__version__)
+            safetensors_metadata["gptq_bits"] = str(self.quantize_config.bits)
+            safetensors_metadata["gptq_group_size"] = str(self.quantize_config.group_size)
+            safetensors_metadata["gptq_desc_act"] = str(self.quantize_config.desc_act)
+            safetensors_metadata["gptq_damp_percent"] = str(self.quantize_config.damp_percent)
+            safetensors_metadata["gptq_" + CHECKPOINT_FORMAT_FIELD] = self.quantize_config.checkpoint_format
+            safetensors_metadata["gptq_" + QUANT_METHOD_FIELD] = self.quantize_config.quant_method
 
                 safe_save(shard, join(save_dir, shard_file), safetensors_metadata)
             else:
