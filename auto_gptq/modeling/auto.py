--- conflicted
+++ resolved
@@ -18,6 +18,7 @@
 from .mistral import MistralGPTQForCausalLM
 from .mixtral import MixtralGPTQForCausalLM
 from .moss import MOSSGPTQForCausalLM
+from .mpt import MPTGPTQForCausalLM
 from .opt import OPTGPTQForCausalLM
 from .phi import PhiGPTQForCausalLM
 from .qwen import QwenGPTQForCausalLM
@@ -26,11 +27,7 @@
 from .stablelmepoch import StableLMEpochGPTQForCausalLM
 from .starcoder2 import Starcoder2GPTQForCausalLM
 from .xverse import XverseGPTQForCausalLM
-<<<<<<< HEAD
-from .mpt import MPTGPTQForCausalLM
-=======
 from .yi import YiGPTQForCausalLM
->>>>>>> 9fd7a6c2
 
 
 GPTQ_CAUSAL_LM_MODEL_MAP = {
@@ -52,9 +49,6 @@
     "mistral": MistralGPTQForCausalLM,
     "Yi": YiGPTQForCausalLM,
     "xverse": XverseGPTQForCausalLM,
-<<<<<<< HEAD
-    "mpt": MPTGPTQForCausalLM,
-=======
     "deci": DeciLMGPTQForCausalLM,
     "stablelm_epoch": StableLMEpochGPTQForCausalLM,
     "starcoder2": Starcoder2GPTQForCausalLM,
@@ -63,7 +57,7 @@
     "longllama": LongLlamaGPTQForCausalLM,
     "gemma": GemmaGPTQForCausalLM,
     "phi": PhiGPTQForCausalLM,
->>>>>>> 9fd7a6c2
+    "mpt": MPTGPTQForCausalLM,
 }
 
 
