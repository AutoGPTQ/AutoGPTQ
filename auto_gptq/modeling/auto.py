from inspect import signature
from typing import Dict, Optional, Union

from ._base import BaseQuantizeConfig, BaseGPTQForCausalLM
from ._utils import check_and_get_model_type
from .bloom import BloomGPTQForCausalLM
from .codegen import CodeGenGPTQForCausalLM
from .gpt_neox import GPTNeoXGPTQForCausalLM
from .gptj import GPTJGPTQForCausalLM
from .gpt2 import GPT2GPTQForCausalLM
from .llama import LlamaGPTQForCausalLM
from .moss import MOSSGPTQForCausalLM
from .opt import OPTGPTQForCausalLM
<<<<<<< HEAD
from .mpt import MPTGPTQForCausalLM
=======
from .rw import RWGPTQForCausalLM
from .gpt_bigcode import GPTBigCodeGPTQForCausalLM
>>>>>>> 72067054


GPTQ_CAUSAL_LM_MODEL_MAP = {
    "bloom": BloomGPTQForCausalLM,
    "gpt_neox": GPTNeoXGPTQForCausalLM,
    "gptj": GPTJGPTQForCausalLM,
    "gpt2": GPT2GPTQForCausalLM,
    "llama": LlamaGPTQForCausalLM,
    "opt": OPTGPTQForCausalLM,
    "moss": MOSSGPTQForCausalLM,
<<<<<<< HEAD
    "mpt": MPTGPTQForCausalLM
=======
    "gpt_bigcode": GPTBigCodeGPTQForCausalLM,
    "codegen": CodeGenGPTQForCausalLM,
    "RefinedWebModel": RWGPTQForCausalLM,
    "RefinedWeb":RWGPTQForCausalLM
>>>>>>> 72067054
}


class AutoGPTQForCausalLM:
    def __init__(self):
        raise EnvironmentError(
            "AutoGPTQModelForCausalLM is designed to be instantiated\n"
            "using `AutoGPTQModelForCausalLM.from_pretrained` if want to quantize a pretrained model.\n"
            "using `AutoGPTQModelForCausalLM.from_quantized` if want to inference with quantized model."
        )

    @classmethod
    def from_pretrained(
        cls,
        pretrained_model_name_or_path: str,
        quantize_config: BaseQuantizeConfig,
        max_memory: Optional[dict] = None,
        trust_remote_code: bool = False,
        **model_init_kwargs
    ) -> BaseGPTQForCausalLM:
        model_type = check_and_get_model_type(pretrained_model_name_or_path, trust_remote_code)
        return GPTQ_CAUSAL_LM_MODEL_MAP[model_type].from_pretrained(
            pretrained_model_name_or_path=pretrained_model_name_or_path,
            quantize_config=quantize_config,
            max_memory=max_memory,
            trust_remote_code=trust_remote_code,
            **model_init_kwargs
        )

    @classmethod
    def from_quantized(
        cls,
        model_name_or_path: Optional[str] = None,
        save_dir: Optional[str] = None,
        device_map: Optional[Union[str, Dict[str, Union[str, int]]]] = None,
        max_memory: Optional[dict] = None,
        device: Optional[Union[str, int]] = None,
        low_cpu_mem_usage: bool = False,
        use_triton: bool = False,
        inject_fused_attention: bool = True,
        inject_fused_mlp: bool = True,
        use_cuda_fp16: bool = True,
        quantize_config: Optional[BaseQuantizeConfig] = None,
        model_basename: Optional[str] = None,
        use_safetensors: bool = False,
        trust_remote_code: bool = False,
        warmup_triton: bool = False,
        **kwargs
    ) -> BaseGPTQForCausalLM:
        model_type = check_and_get_model_type(save_dir or model_name_or_path, trust_remote_code)
        quant_func = GPTQ_CAUSAL_LM_MODEL_MAP[model_type].from_quantized
        keywords = {key: kwargs[key] for key in signature(quant_func).parameters if key in kwargs}
        return quant_func(
            model_name_or_path=model_name_or_path,
            save_dir=save_dir,
            device_map=device_map,
            max_memory=max_memory,
            device=device,
            low_cpu_mem_usage=low_cpu_mem_usage,
            use_triton=use_triton,
            inject_fused_attention=inject_fused_attention,
            inject_fused_mlp=inject_fused_mlp,
            use_cuda_fp16=use_cuda_fp16,
            quantize_config=quantize_config,
            model_basename=model_basename,
            use_safetensors=use_safetensors,
            trust_remote_code=trust_remote_code,
            warmup_triton=warmup_triton,
            **keywords
        )


__all__ = ["AutoGPTQForCausalLM"]<|MERGE_RESOLUTION|>--- conflicted
+++ resolved
@@ -1,5 +1,4 @@
-from inspect import signature
-from typing import Dict, Optional, Union
+from typing import Optional
 
 from ._base import BaseQuantizeConfig, BaseGPTQForCausalLM
 from ._utils import check_and_get_model_type
@@ -11,12 +10,9 @@
 from .llama import LlamaGPTQForCausalLM
 from .moss import MOSSGPTQForCausalLM
 from .opt import OPTGPTQForCausalLM
-<<<<<<< HEAD
-from .mpt import MPTGPTQForCausalLM
-=======
 from .rw import RWGPTQForCausalLM
 from .gpt_bigcode import GPTBigCodeGPTQForCausalLM
->>>>>>> 72067054
+from .mpt import MPTGPTQForCausalLM
 
 
 GPTQ_CAUSAL_LM_MODEL_MAP = {
@@ -27,14 +23,11 @@
     "llama": LlamaGPTQForCausalLM,
     "opt": OPTGPTQForCausalLM,
     "moss": MOSSGPTQForCausalLM,
-<<<<<<< HEAD
-    "mpt": MPTGPTQForCausalLM
-=======
     "gpt_bigcode": GPTBigCodeGPTQForCausalLM,
     "codegen": CodeGenGPTQForCausalLM,
     "RefinedWebModel": RWGPTQForCausalLM,
-    "RefinedWeb":RWGPTQForCausalLM
->>>>>>> 72067054
+    "RefinedWeb":RWGPTQForCausalLM,
+    "mpt": MPTGPTQForCausalLM
 }
 
 
