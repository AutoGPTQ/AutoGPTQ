from inspect import signature
from typing import Dict, Optional, Union

from ._base import BaseQuantizeConfig, BaseGPTQForCausalLM
from ._utils import check_and_get_model_type
from .bloom import BloomGPTQForCausalLM
from .codegen import CodeGenGPTQForCausalLM
from .gpt_neox import GPTNeoXGPTQForCausalLM
from .gptj import GPTJGPTQForCausalLM
from .gpt2 import GPT2GPTQForCausalLM
from .llama import LlamaGPTQForCausalLM
from .moss import MOSSGPTQForCausalLM
from .opt import OPTGPTQForCausalLM
from .rw import RWGPTQForCausalLM
from .gpt_bigcode import GPTBigCodeGPTQForCausalLM
from .baichuan import BaiChuanGPTQForCausalLM
from .internlm import InternLMGPTQForCausalLM
from .qwen import QwenGPTQForCausalLM
from .mistral import MistralGPTQForCausalLM
from .yi import YiGPTQForCausalLM
from .xverse import XverseGPTQForCausalLM
<<<<<<< HEAD
from .stablelmepoch import StableLMEpochGPTQForCausalLM
=======
from .decilm import DeciLMGPTQForCausalLM
>>>>>>> 97ba340e

GPTQ_CAUSAL_LM_MODEL_MAP = {
    "bloom": BloomGPTQForCausalLM,
    "gpt_neox": GPTNeoXGPTQForCausalLM,
    "gptj": GPTJGPTQForCausalLM,
    "gpt2": GPT2GPTQForCausalLM,
    "llama": LlamaGPTQForCausalLM,
    "opt": OPTGPTQForCausalLM,
    "moss": MOSSGPTQForCausalLM,
    "gpt_bigcode": GPTBigCodeGPTQForCausalLM,
    "codegen": CodeGenGPTQForCausalLM,
    "RefinedWebModel": RWGPTQForCausalLM,
    "RefinedWeb": RWGPTQForCausalLM,
    "falcon": RWGPTQForCausalLM,
    "baichuan": BaiChuanGPTQForCausalLM,
    "internlm": InternLMGPTQForCausalLM,
    "qwen": QwenGPTQForCausalLM,
    "mistral": MistralGPTQForCausalLM,
    "Yi": YiGPTQForCausalLM,
    "xverse": XverseGPTQForCausalLM,
<<<<<<< HEAD
    "stablelm_epoch": StableLMEpochGPTQForCausalLM,
=======
    "deci_lm": DeciLMGPTQForCausalLM,
>>>>>>> 97ba340e
}


class AutoGPTQForCausalLM:
    def __init__(self):
        raise EnvironmentError(
            "AutoGPTQModelForCausalLM is designed to be instantiated\n"
            "using `AutoGPTQModelForCausalLM.from_pretrained` if want to quantize a pretrained model.\n"
            "using `AutoGPTQModelForCausalLM.from_quantized` if want to inference with quantized model."
        )

    @classmethod
    def from_pretrained(
        cls,
        pretrained_model_name_or_path: str,
        quantize_config: BaseQuantizeConfig,
        max_memory: Optional[dict] = None,
        trust_remote_code: bool = False,
        **model_init_kwargs
    ) -> BaseGPTQForCausalLM:
        model_type = check_and_get_model_type(
            pretrained_model_name_or_path, trust_remote_code
        )
        return GPTQ_CAUSAL_LM_MODEL_MAP[model_type].from_pretrained(
            pretrained_model_name_or_path=pretrained_model_name_or_path,
            quantize_config=quantize_config,
            max_memory=max_memory,
            trust_remote_code=trust_remote_code,
            **model_init_kwargs
        )

    @classmethod
    def from_quantized(
        cls,
        model_name_or_path: Optional[str],
        device_map: Optional[Union[str, Dict[str, Union[str, int]]]] = None,
        max_memory: Optional[dict] = None,
        device: Optional[Union[str, int]] = None,
        low_cpu_mem_usage: bool = False,
        use_triton: bool = False,
        inject_fused_attention: bool = True,
        inject_fused_mlp: bool = True,
        use_cuda_fp16: bool = True,
        quantize_config: Optional[BaseQuantizeConfig] = None,
        model_basename: Optional[str] = None,
        use_safetensors: bool = True,
        trust_remote_code: bool = False,
        warmup_triton: bool = False,
        trainable: bool = False,
        disable_exllama: Optional[bool] = None,
        disable_exllamav2: bool = False,
        **kwargs
    ) -> BaseGPTQForCausalLM:
        # If disable_exllamav2 is True, we want to fall back on the exllama kernel and not the cuda/cuda_old ones.
        if disable_exllama is None:
            if disable_exllamav2:
                disable_exllama = False
            else:
                disable_exllama = True
        
        model_type = check_and_get_model_type(model_name_or_path, trust_remote_code)
        quant_func = GPTQ_CAUSAL_LM_MODEL_MAP[model_type].from_quantized
        # A static list of kwargs needed for huggingface_hub
        huggingface_kwargs = [
            "cache_dir",
            "force_download",
            "proxies",
            "resume_download",
            "local_files_only",
            "use_auth_token",
            "revision",
            "subfolder",
            "_raise_exceptions_for_missing_entries",
            "_commit_hash"
        ]
        # TODO: do we need this filtering of kwargs? @PanQiWei is there a reason we can't just pass all kwargs?
        keywords = {
            key: kwargs[key]
            for key in list(signature(quant_func).parameters.keys()) + huggingface_kwargs
            if key in kwargs
        }
        return quant_func(
            model_name_or_path=model_name_or_path,
            device_map=device_map,
            max_memory=max_memory,
            device=device,
            low_cpu_mem_usage=low_cpu_mem_usage,
            use_triton=use_triton,
            inject_fused_attention=inject_fused_attention,
            inject_fused_mlp=inject_fused_mlp,
            use_cuda_fp16=use_cuda_fp16,
            quantize_config=quantize_config,
            model_basename=model_basename,
            use_safetensors=use_safetensors,
            trust_remote_code=trust_remote_code,
            warmup_triton=warmup_triton,
            trainable=trainable,
            disable_exllama=disable_exllama,
            disable_exllamav2=disable_exllamav2,
            **keywords
        )


__all__ = ["AutoGPTQForCausalLM"]<|MERGE_RESOLUTION|>--- conflicted
+++ resolved
@@ -19,11 +19,8 @@
 from .mistral import MistralGPTQForCausalLM
 from .yi import YiGPTQForCausalLM
 from .xverse import XverseGPTQForCausalLM
-<<<<<<< HEAD
+from .decilm import DeciLMGPTQForCausalLM
 from .stablelmepoch import StableLMEpochGPTQForCausalLM
-=======
-from .decilm import DeciLMGPTQForCausalLM
->>>>>>> 97ba340e
 
 GPTQ_CAUSAL_LM_MODEL_MAP = {
     "bloom": BloomGPTQForCausalLM,
@@ -44,11 +41,8 @@
     "mistral": MistralGPTQForCausalLM,
     "Yi": YiGPTQForCausalLM,
     "xverse": XverseGPTQForCausalLM,
-<<<<<<< HEAD
+    "deci_lm": DeciLMGPTQForCausalLM,
     "stablelm_epoch": StableLMEpochGPTQForCausalLM,
-=======
-    "deci_lm": DeciLMGPTQForCausalLM,
->>>>>>> 97ba340e
 }
 
 
