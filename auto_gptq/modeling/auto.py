from inspect import signature
from typing import Dict, Optional, Union

from ._base import BaseQuantizeConfig, BaseGPTQForCausalLM
from ._utils import check_and_get_model_type
from .bloom import BloomGPTQForCausalLM
from .codegen import CodeGenGPTQForCausalLM
from .gpt_neox import GPTNeoXGPTQForCausalLM
from .gptj import GPTJGPTQForCausalLM
from .gpt2 import GPT2GPTQForCausalLM
from .llama import LlamaGPTQForCausalLM
from .moss import MOSSGPTQForCausalLM
from .opt import OPTGPTQForCausalLM
from .rw import RWGPTQForCausalLM
from .gpt_bigcode import GPTBigCodeGPTQForCausalLM
from .baichuan import BaiChuanGPTQForCausalLM
from .internlm import InternLMGPTQForCausalLM
from .qwen import QwenGPTQForCausalLM
<<<<<<< HEAD
from .mpt import MPTGPTQForCausalLM

=======
from .mistral import MistralGPTQForCausalLM
from .yi import YiGPTQForCausalLM
from .xverse import XverseGPTQForCausalLM
>>>>>>> 1e115d6e

GPTQ_CAUSAL_LM_MODEL_MAP = {
    "bloom": BloomGPTQForCausalLM,
    "gpt_neox": GPTNeoXGPTQForCausalLM,
    "gptj": GPTJGPTQForCausalLM,
    "gpt2": GPT2GPTQForCausalLM,
    "llama": LlamaGPTQForCausalLM,
    "opt": OPTGPTQForCausalLM,
    "moss": MOSSGPTQForCausalLM,
    "gpt_bigcode": GPTBigCodeGPTQForCausalLM,
    "codegen": CodeGenGPTQForCausalLM,
    "RefinedWebModel": RWGPTQForCausalLM,
    "RefinedWeb": RWGPTQForCausalLM,
    "falcon": RWGPTQForCausalLM,
    "baichuan": BaiChuanGPTQForCausalLM,
    "internlm": InternLMGPTQForCausalLM,
    "qwen": QwenGPTQForCausalLM,
<<<<<<< HEAD
    "mpt": MPTGPTQForCausalLM,
=======
    "mistral": MistralGPTQForCausalLM,
    "Yi": YiGPTQForCausalLM,
    "xverse": XverseGPTQForCausalLM,
>>>>>>> 1e115d6e
}


class AutoGPTQForCausalLM:
    def __init__(self):
        raise EnvironmentError(
            "AutoGPTQModelForCausalLM is designed to be instantiated\n"
            "using `AutoGPTQModelForCausalLM.from_pretrained` if want to quantize a pretrained model.\n"
            "using `AutoGPTQModelForCausalLM.from_quantized` if want to inference with quantized model."
        )

    @classmethod
    def from_pretrained(
        cls,
        pretrained_model_name_or_path: str,
        quantize_config: BaseQuantizeConfig,
        max_memory: Optional[dict] = None,
        trust_remote_code: bool = False,
        **model_init_kwargs
    ) -> BaseGPTQForCausalLM:
        model_type = check_and_get_model_type(
            pretrained_model_name_or_path, trust_remote_code
        )
        return GPTQ_CAUSAL_LM_MODEL_MAP[model_type].from_pretrained(
            pretrained_model_name_or_path=pretrained_model_name_or_path,
            quantize_config=quantize_config,
            max_memory=max_memory,
            trust_remote_code=trust_remote_code,
            **model_init_kwargs
        )

    @classmethod
    def from_quantized(
        cls,
        model_name_or_path: Optional[str],
        device_map: Optional[Union[str, Dict[str, Union[str, int]]]] = None,
        max_memory: Optional[dict] = None,
        device: Optional[Union[str, int]] = None,
        low_cpu_mem_usage: bool = False,
        use_triton: bool = False,
        inject_fused_attention: bool = True,
        inject_fused_mlp: bool = True,
        use_cuda_fp16: bool = True,
        quantize_config: Optional[BaseQuantizeConfig] = None,
        model_basename: Optional[str] = None,
        use_safetensors: bool = True,
        trust_remote_code: bool = False,
        warmup_triton: bool = False,
        trainable: bool = False,
        disable_exllama: Optional[bool] = None,
        disable_exllamav2: bool = False,
        **kwargs
    ) -> BaseGPTQForCausalLM:
        # If disable_exllamav2 is True, we want to fall back on the exllama kernel and not the cuda/cuda_old ones.
        if disable_exllama is None:
            if disable_exllamav2:
                disable_exllama = False
            else:
                disable_exllama = True
        
        model_type = check_and_get_model_type(model_name_or_path, trust_remote_code)
        quant_func = GPTQ_CAUSAL_LM_MODEL_MAP[model_type].from_quantized
        # A static list of kwargs needed for huggingface_hub
        huggingface_kwargs = [
            "cache_dir",
            "force_download",
            "proxies",
            "resume_download",
            "local_files_only",
            "use_auth_token",
            "revision",
            "subfolder",
            "_raise_exceptions_for_missing_entries",
            "_commit_hash"
        ]
        # TODO: do we need this filtering of kwargs? @PanQiWei is there a reason we can't just pass all kwargs?
        keywords = {
            key: kwargs[key]
            for key in list(signature(quant_func).parameters.keys()) + huggingface_kwargs
            if key in kwargs
        }
        return quant_func(
            model_name_or_path=model_name_or_path,
            device_map=device_map,
            max_memory=max_memory,
            device=device,
            low_cpu_mem_usage=low_cpu_mem_usage,
            use_triton=use_triton,
            inject_fused_attention=inject_fused_attention,
            inject_fused_mlp=inject_fused_mlp,
            use_cuda_fp16=use_cuda_fp16,
            quantize_config=quantize_config,
            model_basename=model_basename,
            use_safetensors=use_safetensors,
            trust_remote_code=trust_remote_code,
            warmup_triton=warmup_triton,
            trainable=trainable,
            disable_exllama=disable_exllama,
            disable_exllamav2=disable_exllamav2,
            **keywords
        )


__all__ = ["AutoGPTQForCausalLM"]<|MERGE_RESOLUTION|>--- conflicted
+++ resolved
@@ -16,14 +16,11 @@
 from .baichuan import BaiChuanGPTQForCausalLM
 from .internlm import InternLMGPTQForCausalLM
 from .qwen import QwenGPTQForCausalLM
-<<<<<<< HEAD
-from .mpt import MPTGPTQForCausalLM
-
-=======
 from .mistral import MistralGPTQForCausalLM
 from .yi import YiGPTQForCausalLM
 from .xverse import XverseGPTQForCausalLM
->>>>>>> 1e115d6e
+from .mpt import MPTGPTQForCausalLM
+
 
 GPTQ_CAUSAL_LM_MODEL_MAP = {
     "bloom": BloomGPTQForCausalLM,
@@ -41,13 +38,10 @@
     "baichuan": BaiChuanGPTQForCausalLM,
     "internlm": InternLMGPTQForCausalLM,
     "qwen": QwenGPTQForCausalLM,
-<<<<<<< HEAD
-    "mpt": MPTGPTQForCausalLM,
-=======
     "mistral": MistralGPTQForCausalLM,
     "Yi": YiGPTQForCausalLM,
     "xverse": XverseGPTQForCausalLM,
->>>>>>> 1e115d6e
+    "mpt": MPTGPTQForCausalLM,
 }
 
 
@@ -107,7 +101,7 @@
                 disable_exllama = False
             else:
                 disable_exllama = True
-        
+
         model_type = check_and_get_model_type(model_name_or_path, trust_remote_code)
         quant_func = GPTQ_CAUSAL_LM_MODEL_MAP[model_type].from_quantized
         # A static list of kwargs needed for huggingface_hub
