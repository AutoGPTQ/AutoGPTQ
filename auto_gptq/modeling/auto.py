from inspect import signature
from typing import Dict, Optional, Union

from ._base import BaseGPTQForCausalLM, BaseQuantizeConfig
from ._utils import check_and_get_model_type
from .baichuan import BaiChuanGPTQForCausalLM
from .bloom import BloomGPTQForCausalLM
from .codegen import CodeGenGPTQForCausalLM
from .cohere import CohereGPTQForCausalLM
from .decilm import DeciLMGPTQForCausalLM
from .gemma import GemmaGPTQForCausalLM
from .gpt2 import GPT2GPTQForCausalLM
from .gpt_bigcode import GPTBigCodeGPTQForCausalLM
from .gpt_neox import GPTNeoXGPTQForCausalLM
from .gptj import GPTJGPTQForCausalLM
from .internlm import InternLMGPTQForCausalLM
from .llama import LlamaGPTQForCausalLM
from .longllama import LongLlamaGPTQForCausalLM
from .mistral import MistralGPTQForCausalLM
from .mixtral import MixtralGPTQForCausalLM
from .moss import MOSSGPTQForCausalLM
from .mpt import MPTGPTQForCausalLM
from .opt import OPTGPTQForCausalLM
from .phi import PhiGPTQForCausalLM
from .qwen import QwenGPTQForCausalLM
from .qwen2 import Qwen2GPTQForCausalLM
from .rw import RWGPTQForCausalLM
from .stablelmepoch import StableLMEpochGPTQForCausalLM
from .starcoder2 import Starcoder2GPTQForCausalLM
from .xverse import XverseGPTQForCausalLM
from .yi import YiGPTQForCausalLM


GPTQ_CAUSAL_LM_MODEL_MAP = {
    "bloom": BloomGPTQForCausalLM,
    "gpt_neox": GPTNeoXGPTQForCausalLM,
    "gptj": GPTJGPTQForCausalLM,
    "gpt2": GPT2GPTQForCausalLM,
    "llama": LlamaGPTQForCausalLM,
    "opt": OPTGPTQForCausalLM,
    "moss": MOSSGPTQForCausalLM,
    "gpt_bigcode": GPTBigCodeGPTQForCausalLM,
    "codegen": CodeGenGPTQForCausalLM,
    "cohere": CohereGPTQForCausalLM,
    "RefinedWebModel": RWGPTQForCausalLM,
    "RefinedWeb": RWGPTQForCausalLM,
    "falcon": RWGPTQForCausalLM,
    "baichuan": BaiChuanGPTQForCausalLM,
    "internlm": InternLMGPTQForCausalLM,
    "qwen": QwenGPTQForCausalLM,
    "mistral": MistralGPTQForCausalLM,
    "Yi": YiGPTQForCausalLM,
    "xverse": XverseGPTQForCausalLM,
    "deci": DeciLMGPTQForCausalLM,
    "stablelm_epoch": StableLMEpochGPTQForCausalLM,
    "starcoder2": Starcoder2GPTQForCausalLM,
    "mixtral": MixtralGPTQForCausalLM,
    "qwen2": Qwen2GPTQForCausalLM,
    "longllama": LongLlamaGPTQForCausalLM,
    "gemma": GemmaGPTQForCausalLM,
    "phi": PhiGPTQForCausalLM,
    "mpt": MPTGPTQForCausalLM,
}


class AutoGPTQForCausalLM:
    def __init__(self):
        raise EnvironmentError(
            "AutoGPTQModelForCausalLM is designed to be instantiated\n"
            "using `AutoGPTQModelForCausalLM.from_pretrained` if want to quantize a pretrained model.\n"
            "using `AutoGPTQModelForCausalLM.from_quantized` if want to inference with quantized model."
        )

    @classmethod
    def from_pretrained(
        cls,
        pretrained_model_name_or_path: str,
        quantize_config: BaseQuantizeConfig,
        max_memory: Optional[dict] = None,
        trust_remote_code: bool = False,
        **model_init_kwargs,
    ) -> BaseGPTQForCausalLM:
        model_type = check_and_get_model_type(pretrained_model_name_or_path, trust_remote_code)
        return GPTQ_CAUSAL_LM_MODEL_MAP[model_type].from_pretrained(
            pretrained_model_name_or_path=pretrained_model_name_or_path,
            quantize_config=quantize_config,
            max_memory=max_memory,
            trust_remote_code=trust_remote_code,
            **model_init_kwargs,
        )

    @classmethod
    def from_quantized(
        cls,
        model_name_or_path: Optional[str],
        device_map: Optional[Union[str, Dict[str, Union[str, int]]]] = None,
        max_memory: Optional[dict] = None,
        device: Optional[Union[str, int]] = None,
        low_cpu_mem_usage: bool = False,
        use_triton: bool = False,
        inject_fused_attention: bool = False,
        inject_fused_mlp: bool = False,
        use_cuda_fp16: bool = True,
        quantize_config: Optional[BaseQuantizeConfig] = None,
        model_basename: Optional[str] = None,
        use_safetensors: bool = True,
        trust_remote_code: bool = False,
        warmup_triton: bool = False,
        trainable: bool = False,
        disable_exllama: Optional[bool] = None,
        disable_exllamav2: bool = False,
        use_marlin: bool = False,
<<<<<<< HEAD
        use_bitblas: bool = False,
=======
        use_tritonv2: bool = False,
>>>>>>> ea829c7b
        **kwargs,
    ) -> BaseGPTQForCausalLM:
        # If disable_exllamav2 is True, we want to fall back on the exllama kernel and not the cuda/cuda_old ones.
        if disable_exllama is None:
            if disable_exllamav2:
                disable_exllama = False
            else:
                disable_exllama = True

        model_type = check_and_get_model_type(model_name_or_path, trust_remote_code)
        quant_func = GPTQ_CAUSAL_LM_MODEL_MAP[model_type].from_quantized
        # A static list of kwargs needed for huggingface_hub
        huggingface_kwargs = [
            "cache_dir",
            "force_download",
            "proxies",
            "resume_download",
            "local_files_only",
            "use_auth_token",
            "revision",
            "subfolder",
            "_raise_exceptions_for_missing_entries",
            "_commit_hash",
        ]
        # TODO: do we need this filtering of kwargs? @PanQiWei is there a reason we can't just pass all kwargs?
        keywords = {
            key: kwargs[key]
            for key in list(signature(quant_func).parameters.keys()) + huggingface_kwargs
            if key in kwargs
        }
        return quant_func(
            model_name_or_path=model_name_or_path,
            device_map=device_map,
            max_memory=max_memory,
            device=device,
            low_cpu_mem_usage=low_cpu_mem_usage,
            use_triton=use_triton,
            inject_fused_attention=inject_fused_attention,
            inject_fused_mlp=inject_fused_mlp,
            use_cuda_fp16=use_cuda_fp16,
            quantize_config=quantize_config,
            model_basename=model_basename,
            use_safetensors=use_safetensors,
            trust_remote_code=trust_remote_code,
            warmup_triton=warmup_triton,
            trainable=trainable,
            disable_exllama=disable_exllama,
            disable_exllamav2=disable_exllamav2,
            use_marlin=use_marlin,
<<<<<<< HEAD
            use_bitblas=use_bitblas,
=======
            use_tritonv2=use_tritonv2,
>>>>>>> ea829c7b
            **keywords,
        )


__all__ = ["AutoGPTQForCausalLM"]<|MERGE_RESOLUTION|>--- conflicted
+++ resolved
@@ -110,11 +110,8 @@
         disable_exllama: Optional[bool] = None,
         disable_exllamav2: bool = False,
         use_marlin: bool = False,
-<<<<<<< HEAD
         use_bitblas: bool = False,
-=======
         use_tritonv2: bool = False,
->>>>>>> ea829c7b
         **kwargs,
     ) -> BaseGPTQForCausalLM:
         # If disable_exllamav2 is True, we want to fall back on the exllama kernel and not the cuda/cuda_old ones.
@@ -164,11 +161,8 @@
             disable_exllama=disable_exllama,
             disable_exllamav2=disable_exllamav2,
             use_marlin=use_marlin,
-<<<<<<< HEAD
             use_bitblas=use_bitblas,
-=======
             use_tritonv2=use_tritonv2,
->>>>>>> ea829c7b
             **keywords,
         )
 
