--- conflicted
+++ resolved
@@ -19,12 +19,9 @@
 from .mistral import MistralGPTQForCausalLM
 from .yi import YiGPTQForCausalLM
 from .xverse import XverseGPTQForCausalLM
-<<<<<<< HEAD
-from .mixtral import MixtralGPTQForCausalLM
-=======
 from .decilm import DeciLMGPTQForCausalLM
 from .stablelmepoch import StableLMEpochGPTQForCausalLM
->>>>>>> d9fc66a6
+from .mixtral import MixtralGPTQForCausalLM
 
 GPTQ_CAUSAL_LM_MODEL_MAP = {
     "bloom": BloomGPTQForCausalLM,
@@ -45,12 +42,9 @@
     "mistral": MistralGPTQForCausalLM,
     "Yi": YiGPTQForCausalLM,
     "xverse": XverseGPTQForCausalLM,
-<<<<<<< HEAD
-    "mixtral": MixtralGPTQForCausalLM,
-=======
     "deci_lm": DeciLMGPTQForCausalLM,
     "stablelm_epoch": StableLMEpochGPTQForCausalLM,
->>>>>>> d9fc66a6
+    "mixtral": MixtralGPTQForCausalLM,
 }
 
 
