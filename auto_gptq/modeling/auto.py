from typing import Optional

from ._base import BaseQuantizeConfig, BaseGPTQForCausalLM
from ._utils import check_and_get_model_type
from .bloom import BloomGPTQForCausalLM
from .codegen import CodeGenGPTQForCausalLM
from .gpt_neox import GPTNeoXGPTQForCausalLM
from .gptj import GPTJGPTQForCausalLM
from .gpt2 import GPT2GPTQForCausalLM
from .llama import LlamaGPTQForCausalLM
from .moss import MOSSGPTQForCausalLM
from .opt import OPTGPTQForCausalLM
from .rw import RWGPTQForCausalLM
from .gpt_bigcode import GPTBigCodeGPTQForCausalLM
<<<<<<< HEAD
from .mpt import MPTGPTQForCausalLM

=======
from .baichuan import BaiChuanGPTQForCausalLM
from .internlm import InternLMGPTQForCausalLM
>>>>>>> a7167b10

GPTQ_CAUSAL_LM_MODEL_MAP = {
    "bloom": BloomGPTQForCausalLM,
    "gpt_neox": GPTNeoXGPTQForCausalLM,
    "gptj": GPTJGPTQForCausalLM,
    "gpt2": GPT2GPTQForCausalLM,
    "llama": LlamaGPTQForCausalLM,
    "opt": OPTGPTQForCausalLM,
    "moss": MOSSGPTQForCausalLM,
    "gpt_bigcode": GPTBigCodeGPTQForCausalLM,
    "codegen": CodeGenGPTQForCausalLM,
    "RefinedWebModel": RWGPTQForCausalLM,
<<<<<<< HEAD
    "RefinedWeb":RWGPTQForCausalLM,
    "mpt": MPTGPTQForCausalLM
=======
    "RefinedWeb": RWGPTQForCausalLM,
    "baichuan": BaiChuanGPTQForCausalLM,
    "internlm": InternLMGPTQForCausalLM,
>>>>>>> a7167b10
}


class AutoGPTQForCausalLM:
    def __init__(self):
        raise EnvironmentError(
            "AutoGPTQModelForCausalLM is designed to be instantiated\n"
            "using `AutoGPTQModelForCausalLM.from_pretrained` if want to quantize a pretrained model.\n"
            "using `AutoGPTQModelForCausalLM.from_quantized` if want to inference with quantized model."
        )

    @classmethod
    def from_pretrained(
        cls,
        pretrained_model_name_or_path: str,
        quantize_config: BaseQuantizeConfig,
        max_memory: Optional[dict] = None,
        trust_remote_code: bool = False,
        **model_init_kwargs
    ) -> BaseGPTQForCausalLM:
        model_type = check_and_get_model_type(
            pretrained_model_name_or_path, trust_remote_code
        )
        return GPTQ_CAUSAL_LM_MODEL_MAP[model_type].from_pretrained(
            pretrained_model_name_or_path=pretrained_model_name_or_path,
            quantize_config=quantize_config,
            max_memory=max_memory,
            trust_remote_code=trust_remote_code,
            **model_init_kwargs
        )

    @classmethod
    def from_quantized(
        cls,
        model_name_or_path: Optional[str],
        device_map: Optional[Union[str, Dict[str, Union[str, int]]]] = None,
        max_memory: Optional[dict] = None,
        device: Optional[Union[str, int]] = None,
        low_cpu_mem_usage: bool = False,
        use_triton: bool = False,
        inject_fused_attention: bool = True,
        inject_fused_mlp: bool = True,
        use_cuda_fp16: bool = True,
        quantize_config: Optional[BaseQuantizeConfig] = None,
        model_basename: Optional[str] = None,
        use_safetensors: bool = False,
        trust_remote_code: bool = False,
        warmup_triton: bool = False,
        trainable: bool = False,
        **kwargs
    ) -> BaseGPTQForCausalLM:
        model_type = check_and_get_model_type(model_name_or_path, trust_remote_code)
        quant_func = GPTQ_CAUSAL_LM_MODEL_MAP[model_type].from_quantized
        # A static list of kwargs needed for huggingface_hub
        huggingface_kwargs = [
            "cache_dir",
            "force_download",
            "proxies",
            "resume_download",
            "local_files_only",
            "use_auth_token",
            "revision",
            "subfolder",
            "_raise_exceptions_for_missing_entries",
            "_commit_hash"
        ]
        # TODO: do we need this filtering of kwargs? @PanQiWei is there a reason we can't just pass all kwargs?
        keywords = {
            key: kwargs[key]
            for key in list(signature(quant_func).parameters.keys()) + huggingface_kwargs
            if key in kwargs
        }
        return quant_func(
            model_name_or_path=model_name_or_path,
            device_map=device_map,
            max_memory=max_memory,
            device=device,
            low_cpu_mem_usage=low_cpu_mem_usage,
            use_triton=use_triton,
            inject_fused_attention=inject_fused_attention,
            inject_fused_mlp=inject_fused_mlp,
            use_cuda_fp16=use_cuda_fp16,
            quantize_config=quantize_config,
            model_basename=model_basename,
            use_safetensors=use_safetensors,
            trust_remote_code=trust_remote_code,
            warmup_triton=warmup_triton,
            trainable=trainable,
            **keywords
        )


__all__ = ["AutoGPTQForCausalLM"]<|MERGE_RESOLUTION|>--- conflicted
+++ resolved
@@ -1,4 +1,5 @@
-from typing import Optional
+from inspect import signature
+from typing import Dict, Optional, Union
 
 from ._base import BaseQuantizeConfig, BaseGPTQForCausalLM
 from ._utils import check_and_get_model_type
@@ -12,13 +13,10 @@
 from .opt import OPTGPTQForCausalLM
 from .rw import RWGPTQForCausalLM
 from .gpt_bigcode import GPTBigCodeGPTQForCausalLM
-<<<<<<< HEAD
+from .baichuan import BaiChuanGPTQForCausalLM
+from .internlm import InternLMGPTQForCausalLM
 from .mpt import MPTGPTQForCausalLM
 
-=======
-from .baichuan import BaiChuanGPTQForCausalLM
-from .internlm import InternLMGPTQForCausalLM
->>>>>>> a7167b10
 
 GPTQ_CAUSAL_LM_MODEL_MAP = {
     "bloom": BloomGPTQForCausalLM,
@@ -31,14 +29,10 @@
     "gpt_bigcode": GPTBigCodeGPTQForCausalLM,
     "codegen": CodeGenGPTQForCausalLM,
     "RefinedWebModel": RWGPTQForCausalLM,
-<<<<<<< HEAD
-    "RefinedWeb":RWGPTQForCausalLM,
-    "mpt": MPTGPTQForCausalLM
-=======
     "RefinedWeb": RWGPTQForCausalLM,
     "baichuan": BaiChuanGPTQForCausalLM,
     "internlm": InternLMGPTQForCausalLM,
->>>>>>> a7167b10
+    "mpt": MPTGPTQForCausalLM,
 }
 
 
