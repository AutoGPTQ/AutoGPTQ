--- conflicted
+++ resolved
@@ -10,9 +10,6 @@
 from .rw import *
 from .gpt_bigcode import *
 from .codegen import *
-<<<<<<< HEAD
-from .mpt import *
-=======
 from .baichuan import *
 from .internlm import *
->>>>>>> a7167b10
+from .mpt import *