from ._base import BaseGPTQForCausalLM, BaseQuantizeConfig
from .auto import *
from .bloom import *
from .gpt2 import *
from .gpt_neox import *
from .gptj import *
from .llama import *
from .moss import *
from .opt import *
from .rw import *
from .gpt_bigcode import *
from .codegen import *
from .baichuan import *
from .internlm import *
from .qwen import *
from .mistral import *
<<<<<<< HEAD
from .xverse import *
=======
from .yi import *
>>>>>>> 3fa9f771
<|MERGE_RESOLUTION|>--- conflicted
+++ resolved
@@ -14,8 +14,5 @@
 from .internlm import *
 from .qwen import *
 from .mistral import *
-<<<<<<< HEAD
-from .xverse import *
-=======
 from .yi import *
->>>>>>> 3fa9f771
+from .xverse import *