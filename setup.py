--- conflicted
+++ resolved
@@ -126,13 +126,8 @@
     "gekko",
     "torch>=1.13.0",
     "safetensors",
-<<<<<<< HEAD
-    "transformers>=4.34.0",
-    "peft",
-=======
     "transformers>=4.31.0",
     "peft>=0.5.0",
->>>>>>> ea829c7b
     "tqdm",
 ]
 
